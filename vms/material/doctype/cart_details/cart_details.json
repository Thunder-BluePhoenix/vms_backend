{
 "actions": [],
 "allow_rename": 1,
 "autoname": "naming_series:",
 "creation": "2025-06-14 11:59:59.500116",
 "doctype": "DocType",
 "engine": "InnoDB",
 "field_order": [
  "cart_details_section",
  "naming_series",
  "user",
  "cart_use",
  "cart_date",
  "sender_email",
  "sub_head_transfer_status",
  "sub_head_email",
  "purchase_requisition_form_created",
  "purchase_requisition_form",
  "cost_center",
  "gl_account",
  "column_break_jaqb",
  "new_transfer_email",
  "transfer_reason",
  "transfer_status",
  "category_type",
  "dedicated_purchase_team",
  "company",
  "plant",
  "purchase_group",
  "purchase_type",
  "product_details_section",
  "cart_product",
  "approval_status_section",
  "hod_approval_status",
  "hod_approval",
  "hod_approval_remarks",
  "purchase_team_approval_status",
  "purchase_team_approval",
  "purchase_team_approval_remarks",
  "second_stage_approval_status",
  "second_stage_approval_by",
  "second_stage_approval_remark",
  "column_break_arbr",
  "rejected_by",
  "reason_for_rejection",
  "rejected",
  "mail_sent_status",
  "mail_sent_to_purchase_team",
  "mail_sent_to_hod",
  "ack_mail_to_user",
  "asked_to_modify",
  "mail_sent_to_second_stage_approval",
  "is_requested_second_stage_approval",
  "approval_status",
  "purchase_team_approved",
  "hod_approved",
  "purchase_team_acknowledgement",
  "second_stage_approved",
  "is_submited",
  "status_workflow_section",
  "enquirer_status",
  "rejection_reason",
  "acknowledged_date",
  "acknowledged_remarks",
  "column_break_outx",
  "representative_head_status",
  "purchase_team_status",
  "remarks",
  "tab_2_tab",
  "modification_info",
  "section_break_iwzm",
  "is_approval",
  "mailed_to_alternate_purchase_team",
  "mailed_to_purchase_head",
  "column_break_oqet",
  "first_escalation_time",
  "second_escalation_time",
  "escalation_status"
 ],
 "fields": [
  {
   "fieldname": "cart_details_section",
   "fieldtype": "Section Break",
   "label": "Cart Details"
  },
  {
   "fieldname": "user",
   "fieldtype": "Data",
   "label": "User"
  },
  {
   "fieldname": "cart_date",
   "fieldtype": "Date",
   "label": "Cart Date"
  },
  {
   "fieldname": "sender_email",
   "fieldtype": "Data",
   "label": "Sender Email"
  },
  {
   "fieldname": "column_break_jaqb",
   "fieldtype": "Column Break"
  },
  {
   "fieldname": "new_transfer_email",
   "fieldtype": "Data",
   "label": "New Transfer Email"
  },
  {
   "fieldname": "sub_head_transfer_status",
   "fieldtype": "Select",
   "label": "Sub-Head Transfer Status",
   "options": "Not Transferred\nTransferred"
  },
  {
   "fieldname": "sub_head_email",
   "fieldtype": "Link",
   "label": "Sub-Head Email",
   "options": "Employee"
  },
  {
   "fieldname": "transfer_reason",
   "fieldtype": "Small Text",
   "label": "Transfer Reason"
  },
  {
   "fieldname": "transfer_status",
   "fieldtype": "Select",
   "label": "Transfer Status",
   "options": "Not Transferred\nTransferred"
  },
  {
   "fieldname": "product_details_section",
   "fieldtype": "Section Break",
   "label": "Product Details"
  },
  {
   "fieldname": "cart_product",
   "fieldtype": "Table",
   "label": "Cart Product",
   "options": "Cart Master"
  },
  {
   "fieldname": "status_workflow_section",
   "fieldtype": "Section Break",
   "label": "Status Workflow"
  },
  {
   "fieldname": "enquirer_status",
   "fieldtype": "Data",
   "label": "Enquirer Status"
  },
  {
   "fieldname": "rejection_reason",
   "fieldtype": "Small Text",
   "label": "Rejection Reason"
  },
  {
   "fieldname": "acknowledged_remarks",
   "fieldtype": "Small Text",
   "label": "Acknowledged Remarks"
  },
  {
   "fieldname": "representative_head_status",
   "fieldtype": "Select",
   "label": "Buyer Status",
   "options": "Pending\nAcknowledged\nRejected"
  },
  {
   "fieldname": "column_break_outx",
   "fieldtype": "Column Break"
  },
  {
   "fieldname": "purchase_team_status",
   "fieldtype": "Select",
   "label": "Purchase Team Status",
   "options": "Pending\nRaised Query\nAcknowledged\nApproved\nRejected"
  },
  {
   "fieldname": "remarks",
   "fieldtype": "Small Text",
   "label": "Remarks"
  },
  {
   "fieldname": "cart_use",
   "fieldtype": "Select",
   "label": "Cart Use",
   "options": "-Select-\nIndividual Use\nCommercial Use"
  },
  {
   "fieldname": "naming_series",
   "fieldtype": "Select",
   "label": "Naming Series",
   "options": "CART-.YY.-.MM.-.DD.-"
  },
  {
   "fieldname": "category_type",
   "fieldtype": "Link",
   "label": "Category Type",
   "options": "Category Master"
  },
  {
   "fieldname": "approval_status_section",
   "fieldtype": "Section Break",
   "label": "Approval Status"
  },
  {
   "default": "Pending",
   "fieldname": "hod_approval_status",
   "fieldtype": "Data",
   "label": "HOD Approval Status"
  },
  {
   "fieldname": "hod_approval_remarks",
   "fieldtype": "Small Text",
   "label": "HOD Approval Remarks"
  },
  {
   "default": "Pending",
   "fieldname": "purchase_team_approval_status",
   "fieldtype": "Data",
   "label": "Purchase Team Approval Status"
  },
  {
   "fieldname": "purchase_team_approval_remarks",
   "fieldtype": "Small Text",
   "label": "Purchase Team Approval Remarks"
  },
  {
   "fieldname": "column_break_arbr",
   "fieldtype": "Column Break"
  },
  {
   "fieldname": "rejected_by",
   "fieldtype": "Data",
   "label": "Rejected By"
  },
  {
   "fieldname": "reason_for_rejection",
   "fieldtype": "Small Text",
   "label": "Reason for Rejection"
  },
  {
   "default": "0",
   "fieldname": "rejected",
   "fieldtype": "Check",
   "label": "Rejected"
  },
  {
   "default": "0",
   "fieldname": "hod_approved",
   "fieldtype": "Check",
   "label": "HOD Approved"
  },
  {
   "default": "0",
   "fieldname": "purchase_team_approved",
   "fieldtype": "Check",
   "label": "Purchase Team Approved"
  },
  {
   "default": "0",
   "fieldname": "mail_sent_to_hod",
   "fieldtype": "Check",
   "label": "Mail Sent to HOD"
  },
  {
   "default": "0",
   "fieldname": "mail_sent_to_purchase_team",
   "fieldtype": "Check",
   "label": "Mail Sent to Purchase Team"
  },
  {
   "default": "0",
   "fieldname": "ack_mail_to_user",
   "fieldtype": "Check",
   "label": "Acknowledgement Mail to User "
  },
  {
   "fetch_from": "category_type.purchase_team_user",
   "fieldname": "dedicated_purchase_team",
   "fieldtype": "Link",
   "label": "Dedicated Purchase Team",
   "options": "User",
   "read_only": 1
  },
  {
   "default": "0",
   "fieldname": "asked_to_modify",
   "fieldtype": "Check",
   "label": "Asked To Modify"
  },
  {
   "fieldname": "tab_2_tab",
   "fieldtype": "Tab Break",
   "label": "More Info"
  },
  {
   "fieldname": "modification_info",
   "fieldtype": "Table",
   "label": "Modification Info",
   "options": "Cart Details Modify INFO"
  },
  {
   "fieldname": "acknowledged_date",
   "fieldtype": "Date",
   "label": "Acknowledged Date"
  },
  {
   "default": "0",
   "fieldname": "purchase_team_acknowledgement",
   "fieldtype": "Check",
   "label": "Purchase Team Acknowledgement"
  },
  {
   "fieldname": "company",
   "fieldtype": "Link",
   "label": "Company",
   "options": "Company Master"
  },
  {
   "fieldname": "plant",
   "fieldtype": "Link",
   "label": "Plant",
   "options": "Plant Master"
  },
  {
   "fieldname": "purchase_group",
   "fieldtype": "Link",
   "label": "Purchase Group",
   "options": "Purchase Group Master"
  },
  {
   "fieldname": "purchase_type",
   "fieldtype": "Link",
   "label": "Purchase Type",
   "options": "Purchase Requisition Type"
  },
  {
   "fieldname": "section_break_iwzm",
   "fieldtype": "Section Break"
  },
  {
   "default": "0",
   "fieldname": "is_approval",
   "fieldtype": "Check",
   "label": "Is Approval"
  },
  {
   "default": "0",
   "fieldname": "mailed_to_alternate_purchase_team",
   "fieldtype": "Check",
   "label": "Mailed to Alternate Purchase Team"
  },
  {
   "default": "0",
   "fieldname": "mailed_to_purchase_head",
   "fieldtype": "Check",
   "label": "Mailed to Purchase Head"
  },
  {
   "fieldname": "purchase_requisition_form",
   "fieldtype": "Link",
   "label": "Purchase Requisition Form",
   "options": "Purchase Requisition Webform"
  },
  {
   "default": "0",
   "fieldname": "purchase_requisition_form_created",
   "fieldtype": "Check",
   "label": "Purchase Requisition Form Created"
  },
  {
   "depends_on": "eval:doc.second_stage_approved\r\n",
   "fieldname": "second_stage_approval_status",
   "fieldtype": "Data",
   "label": "Second Stage Approval Status"
  },
  {
   "depends_on": "eval:doc.second_stage_approved\r\n",
   "fieldname": "second_stage_approval_remark",
   "fieldtype": "Small Text",
   "label": "Second Stage Approval Remark"
  },
  {
   "depends_on": "eval:doc.second_stage_approved\r\n",
   "fieldname": "second_stage_approval_by",
   "fieldtype": "Data",
   "label": "Second Stage Approval By"
  },
  {
   "default": "0",
   "fieldname": "second_stage_approved",
   "fieldtype": "Check",
   "label": "Second Stage Approved"
  },
  {
   "default": "0",
   "fieldname": "mail_sent_to_second_stage_approval",
   "fieldtype": "Check",
   "label": "Mail Sent to Second Stage Approval"
  },
  {
   "default": "0",
   "fieldname": "is_requested_second_stage_approval",
   "fieldtype": "Check",
   "label": "Is Requested Second Stage Approval"
  },
  {
   "default": "0",
   "fieldname": "is_submited",
   "fieldtype": "Check",
   "label": "Is Submited"
  },
  {
   "fieldname": "cost_center",
   "fieldtype": "Link",
   "label": "Cost Center",
   "options": "Cost Center"
  },
  {
   "fieldname": "gl_account",
   "fieldtype": "Link",
   "label": "GL Account",
   "options": "GL Account"
  },
  {
<<<<<<< HEAD
   "fieldname": "hod_approval",
   "fieldtype": "Data",
   "label": "HOD Approval"
  },
  {
   "fieldname": "purchase_team_approval",
   "fieldtype": "Data",
   "label": "Purchase Team Approval"
  },
  {
   "fieldname": "mail_sent_status",
   "fieldtype": "Heading",
   "label": "Mail Sent Status"
  },
  {
   "fieldname": "approval_status",
   "fieldtype": "Heading",
   "label": "Approval Status"
=======
   "fieldname": "column_break_oqet",
   "fieldtype": "Column Break"
  },
  {
   "description": "Time when first escalation email will be sent to alternate purchase team",
   "fieldname": "first_escalation_time",
   "fieldtype": "Datetime",
   "label": "First Escalation Time",
   "read_only": 1
  },
  {
   "description": "Time when second escalation email will be sent to purchase HOD",
   "fieldname": "second_escalation_time",
   "fieldtype": "Datetime",
   "label": "Second Escalation Time",
   "read_only": 1
  },
  {
   "default": "Pending",
   "fieldname": "escalation_status",
   "fieldtype": "Select",
   "label": "Escalation Status",
   "options": "Pending\nFirst Escalation Sent\nSecond Escalation Sent\nCompleted",
   "read_only": 1
>>>>>>> eefad47a
  }
 ],
 "grid_page_length": 50,
 "index_web_pages_for_search": 1,
 "links": [],
<<<<<<< HEAD
 "modified": "2025-10-09 10:08:11.649315",
=======
 "modified": "2025-10-08 17:53:56.534597",
>>>>>>> eefad47a
 "modified_by": "Administrator",
 "module": "Material",
 "name": "Cart Details",
 "naming_rule": "By \"Naming Series\" field",
 "owner": "Administrator",
 "permissions": [
  {
   "create": 1,
   "delete": 1,
   "email": 1,
   "export": 1,
   "print": 1,
   "read": 1,
   "report": 1,
   "role": "System Manager",
   "share": 1,
   "write": 1
  },
  {
   "create": 1,
   "delete": 1,
   "email": 1,
   "export": 1,
   "print": 1,
   "read": 1,
   "report": 1,
   "role": "All",
   "select": 1,
   "share": 1,
   "write": 1
  },
  {
   "create": 1,
   "delete": 1,
   "email": 1,
   "export": 1,
   "print": 1,
   "read": 1,
   "report": 1,
   "role": "Guest",
   "select": 1,
   "share": 1,
   "write": 1
  }
 ],
 "row_format": "Dynamic",
 "sort_field": "modified",
 "sort_order": "DESC",
 "states": [],
 "track_changes": 1
}<|MERGE_RESOLUTION|>--- conflicted
+++ resolved
@@ -426,7 +426,6 @@
    "options": "GL Account"
   },
   {
-<<<<<<< HEAD
    "fieldname": "hod_approval",
    "fieldtype": "Data",
    "label": "HOD Approval"
@@ -445,7 +444,8 @@
    "fieldname": "approval_status",
    "fieldtype": "Heading",
    "label": "Approval Status"
-=======
+  },
+   {
    "fieldname": "column_break_oqet",
    "fieldtype": "Column Break"
   },
@@ -470,17 +470,12 @@
    "label": "Escalation Status",
    "options": "Pending\nFirst Escalation Sent\nSecond Escalation Sent\nCompleted",
    "read_only": 1
->>>>>>> eefad47a
   }
  ],
  "grid_page_length": 50,
  "index_web_pages_for_search": 1,
  "links": [],
-<<<<<<< HEAD
  "modified": "2025-10-09 10:08:11.649315",
-=======
- "modified": "2025-10-08 17:53:56.534597",
->>>>>>> eefad47a
  "modified_by": "Administrator",
  "module": "Material",
  "name": "Cart Details",
