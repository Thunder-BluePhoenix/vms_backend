--- conflicted
+++ resolved
@@ -629,7 +629,6 @@
    "label": "More Info"
   },
   {
-<<<<<<< HEAD
    "default": "0",
    "fieldname": "form_fully_submitted",
    "fieldtype": "Check",
@@ -640,7 +639,8 @@
    "fieldname": "quotation_rfq_deadline_pass",
    "fieldtype": "Check",
    "label": "Quotation/RFQ Deadline Pass"
-=======
+  },
+   {
    "fieldname": "tab_3_tab",
    "fieldtype": "Tab Break",
    "label": "History"
@@ -649,17 +649,12 @@
    "fieldname": "history_html",
    "fieldtype": "HTML",
    "label": "History"
->>>>>>> 08e5f809
   }
  ],
  "grid_page_length": 50,
  "index_web_pages_for_search": 1,
  "links": [],
-<<<<<<< HEAD
- "modified": "2025-07-23 13:14:20.903187",
-=======
  "modified": "2025-07-23 14:56:40.906016",
->>>>>>> 08e5f809
  "modified_by": "Administrator",
  "module": "Purchase",
  "name": "Request For Quotation",
