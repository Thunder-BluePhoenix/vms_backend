--- conflicted
+++ resolved
@@ -28,11 +28,9 @@
  "index_web_pages_for_search": 1,
  "istable": 1,
  "links": [],
-<<<<<<< HEAD
+
  "modified": "2025-06-27 13:07:37.166709",
-=======
- "modified": "2025-06-27 11:14:43.588600",
->>>>>>> 049fbfd9
+
  "modified_by": "Administrator",
  "module": "Purchase",
  "name": "Dispatch Purchase No Group",
