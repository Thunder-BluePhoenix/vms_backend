{
 "actions": [],
 "allow_rename": 1,
 "autoname": "format:{po_number}",
 "creation": "2025-05-23 11:27:15.755967",
 "doctype": "DocType",
 "engine": "InnoDB",
 "field_order": [
  "reference_to_rfq_section",
  "supplier_name",
  "po_no",
  "bill_to_company",
  "ship_to_company",
  "rfq_code",
  "vendor_gst_no",
  "contact_person",
  "phonemobile_no",
  "email",
  "delivery_terms",
  "dispatch_mode",
  "currency",
  "supplier_quote_ref",
  "po_date",
  "ref_pr_date",
  "contact_person2",
  "telephone_no",
  "email2",
  "total_gross_amount",
  "total_value_in_words",
  "column_break_ynic",
  "vendor_code",
  "purchase_order_type",
  "purchase_order_category",
  "purchase_organization",
  "company_code",
  "collection_number",
  "delivery_date",
  "purchase_group",
  "ref_pr_no",
  "ref_pr_person",
  "phone_no",
  "msme_no",
  "total_input_cgst",
  "delivery_schedule",
  "po_change_date",
  "po_release_date",
  "tax_code",
  "exchange_rate",
  "total_input_sgst",
  "vendors_reason_to_reject",
  "column_break_aeka",
  "storage_location",
  "po_plant",
  "lead_time",
  "packaging_shipping_details",
  "warranty_support_details",
  "return_refund_policy",
  "quote_vol_per_unit",
  "total_order_pricing",
  "rfq_date",
  "po_number",
  "dl_no",
  "gstin_no",
  "terms_of_payment",
  "terms_of_payment_code",
  "total_value_of_po__so",
  "other_note",
  "total_input_igst",
  "vendor_status",
  "vendors_tentative_delivery_date",
  "billing_address_section",
  "street_1",
  "street_4",
  "city",
  "district",
  "state",
  "column_break_dnod",
  "street_2",
  "street_3",
  "country",
  "pincode",
  "shipping_address_section",
  "shipping_street1",
  "shipping_street4",
  "shipping_city",
  "shipping_state",
  "description",
  "column_break_zyit",
  "shipping_street2",
  "shipping_street3",
  "shipping_district",
  "shipping_country",
  "shipping_pincode",
  "instructions",
  "section_break_mqft",
  "po_items",
  "tab_2_tab",
  "status",
  "reason_for_rejection",
  "approved_from_vendor",
  "column_break_brva",
  "approved_by",
  "approved_by_name",
  "tentative_date",
  "rejected_by",
  "rejected_by_name",
  "vendor_notification_section",
  "sent_notification_to_vendor",
  "po_dispatch_status",
  "column_break_mxpr",
  "sent_notification_triggered",
  "column_break_ztfg",
  "dispatched",
  "section_break_tkov",
  "dispatch_ids",
  "approval_levels_section",
  "approval_level1",
  "approval_level2",
  "approval_level3",
  "approval_level4",
  "approval_level5",
  "approval_level6",
  "column_break_glnz",
  "release_status",
  "rel_status",
  "approval_1",
  "approval_2",
  "approval_3",
  "section_break_oqgf",
  "user_confirmation",
  "payment_release",
  "goods_not_received",
  "remarks",
  "remarks_for_vendor",
  "remarks_for_accounts_team"
 ],
 "fields": [
  {
   "fieldname": "rfq_code",
   "fieldtype": "Data",
   "label": "RFQ Code"
  },
  {
   "fieldname": "purchase_organization",
   "fieldtype": "Data",
   "label": "Purchase Organization"
  },
  {
   "fieldname": "purchase_group",
   "fieldtype": "Data",
   "label": "Purchase Group",
   "options": "Purchase Group Master"
  },
  {
   "fieldname": "company_code",
   "fieldtype": "Data",
   "label": "Company Code"
  },
  {
   "fieldname": "collection_number",
   "fieldtype": "Data",
   "label": "Collection Number"
  },
  {
   "fieldname": "delivery_date",
   "fieldtype": "Date",
   "label": "Delivery Date"
  },
  {
   "fieldname": "storage_location",
   "fieldtype": "Data",
   "label": "Storage Location"
  },
  {
   "fieldname": "lead_time",
   "fieldtype": "Data",
   "label": "Lead Time"
  },
  {
   "fieldname": "packaging_shipping_details",
   "fieldtype": "Data",
   "label": "Packaging & Shipping Details"
  },
  {
   "fieldname": "warranty_support_details",
   "fieldtype": "Data",
   "label": "Warranty & Support Details"
  },
  {
   "fieldname": "return_refund_policy",
   "fieldtype": "Data",
   "label": "Return & Refund Policy"
  },
  {
   "fieldname": "quote_vol_per_unit",
   "fieldtype": "Data",
   "label": "Quote Vol Per Unit"
  },
  {
   "fieldname": "total_order_pricing",
   "fieldtype": "Data",
   "label": "Total Order Pricing"
  },
  {
   "fieldname": "rfq_date",
   "fieldtype": "Data",
   "label": "RFQ Date"
  },
  {
   "fieldname": "reference_to_rfq_section",
   "fieldtype": "Section Break",
   "label": "Reference to RFQ(Main Fields)"
  },
  {
   "fieldname": "status",
   "fieldtype": "Data",
   "label": "Status"
  },
  {
   "fieldname": "column_break_aeka",
   "fieldtype": "Column Break"
  },
  {
   "fieldname": "billing_address_section",
   "fieldtype": "Section Break",
   "label": "Billing Address "
  },
  {
   "fieldname": "street_1",
   "fieldtype": "Data",
   "label": "Street 1"
  },
  {
   "fieldname": "street_2",
   "fieldtype": "Data",
   "label": "Street 2"
  },
  {
   "fieldname": "street_3",
   "fieldtype": "Data",
   "label": "Street 3"
  },
  {
   "fieldname": "street_4",
   "fieldtype": "Data",
   "label": "Street 4"
  },
  {
   "fieldname": "city",
   "fieldtype": "Data",
   "label": "City"
  },
  {
   "fieldname": "district",
   "fieldtype": "Data",
   "label": "District"
  },
  {
   "fieldname": "state",
   "fieldtype": "Data",
   "label": "State"
  },
  {
   "fieldname": "country",
   "fieldtype": "Data",
   "label": "Country"
  },
  {
   "fieldname": "pincode",
   "fieldtype": "Link",
   "label": "Pincode",
   "options": "Pincode Master"
  },
  {
   "fieldname": "shipping_address_section",
   "fieldtype": "Section Break",
   "label": "Shipping Address"
  },
  {
   "fieldname": "shipping_street1",
   "fieldtype": "Data",
   "label": "Street 1"
  },
  {
   "fieldname": "shipping_street2",
   "fieldtype": "Data",
   "label": "Street 2"
  },
  {
   "fieldname": "shipping_street3",
   "fieldtype": "Data",
   "label": "Street 3"
  },
  {
   "fieldname": "shipping_street4",
   "fieldtype": "Data",
   "label": "Street 4"
  },
  {
   "fieldname": "shipping_city",
   "fieldtype": "Data",
   "label": "City"
  },
  {
   "fieldname": "shipping_district",
   "fieldtype": "Data",
   "label": "District"
  },
  {
   "fieldname": "shipping_state",
   "fieldtype": "Data",
   "label": "State"
  },
  {
   "fieldname": "shipping_country",
   "fieldtype": "Data",
   "label": "Country"
  },
  {
   "fieldname": "shipping_pincode",
   "fieldtype": "Link",
   "label": "Pincode",
   "options": "Pincode Master"
  },
  {
   "fieldname": "description",
   "fieldtype": "Text",
   "label": "Description"
  },
  {
   "fieldname": "instructions",
   "fieldtype": "Long Text",
   "label": "Instructions"
  },
  {
   "fieldname": "column_break_dnod",
   "fieldtype": "Column Break"
  },
  {
   "fieldname": "column_break_zyit",
   "fieldtype": "Column Break"
  },
  {
   "fieldname": "section_break_mqft",
   "fieldtype": "Section Break",
   "label": "Add Items"
  },
  {
   "fieldname": "purchase_order_type",
   "fieldtype": "Data",
   "label": "Purchase Order Type",
   "options": "Order Type 1\nOrder Type 2\nOrder Type 3"
  },
  {
   "fieldname": "vendor_code",
   "fieldtype": "Data",
   "label": "Vendor Code",
   "options": "Vendor Master"
  },
  {
   "fieldname": "vendor_gst_no",
   "fieldtype": "Data",
   "label": "Vendor GST No."
  },
  {
   "fieldname": "contact_person",
   "fieldtype": "Data",
   "label": "Contact Person"
  },
  {
   "fieldname": "phonemobile_no",
   "fieldtype": "Data",
   "label": "Phone/Mobile no."
  },
  {
   "description": "This email is for the Vendor.",
   "fieldname": "email",
   "fieldtype": "Data",
   "label": "Email"
  },
  {
   "fieldname": "delivery_terms",
   "fieldtype": "Data",
   "label": "Delivery Terms"
  },
  {
   "fieldname": "dispatch_mode",
   "fieldtype": "Data",
   "label": "Dispatch Mode",
   "options": "By Ship\nBy Air\nBy Road\nBy Rail"
  },
  {
   "fieldname": "currency",
   "fieldtype": "Link",
   "label": "Currency",
   "options": "Currency Master"
  },
  {
   "fieldname": "supplier_quote_ref",
   "fieldtype": "Data",
   "label": "Supplier Quote Ref"
  },
  {
   "fieldname": "po_number",
   "fieldtype": "Data",
   "label": "PO Number",
   "unique": 1
  },
  {
   "fieldname": "po_date",
   "fieldtype": "Date",
   "label": "PO Date"
  },
  {
   "fieldname": "ref_pr_no",
   "fieldtype": "Data",
   "label": "Ref PR No"
  },
  {
   "fieldname": "ref_pr_date",
   "fieldtype": "Date",
   "label": "Ref PR Date"
  },
  {
   "fieldname": "ref_pr_person",
   "fieldtype": "Data",
   "label": "Ref PR Person"
  },
  {
   "fieldname": "contact_person2",
   "fieldtype": "Data",
   "label": "Contact Person"
  },
  {
   "fieldname": "phone_no",
   "fieldtype": "Data",
   "label": "Phone No"
  },
  {
   "description": "This email is for the Purchase Team.",
   "fieldname": "email2",
   "fieldtype": "Data",
   "label": "Email"
  },
  {
   "fieldname": "dl_no",
   "fieldtype": "Data",
   "label": "D/L No"
  },
  {
   "fieldname": "gstin_no",
   "fieldtype": "Data",
   "label": "GSTIN No"
  },
  {
   "fieldname": "column_break_ynic",
   "fieldtype": "Column Break"
  },
  {
   "fieldname": "msme_no",
   "fieldtype": "Data",
   "label": "MSME No"
  },
  {
   "fieldname": "total_gross_amount",
   "fieldtype": "Data",
   "label": "Total Gross Amount"
  },
  {
   "fieldname": "total_input_cgst",
   "fieldtype": "Data",
   "label": "Total Input CGST"
  },
  {
   "fieldname": "total_input_sgst",
   "fieldtype": "Data",
   "label": "Total Input SGST"
  },
  {
   "fieldname": "total_value_of_po__so",
   "fieldtype": "Data",
   "label": "Total Value of PO / SO"
  },
  {
   "fieldname": "total_value_in_words",
   "fieldtype": "Data",
   "label": "Total Value in Words"
  },
  {
   "fieldname": "terms_of_payment",
   "fieldtype": "Data",
   "label": "Terms of Payment",
   "options": "Terms Of Payment Master"
  },
  {
   "fieldname": "delivery_schedule",
   "fieldtype": "Data",
   "label": "Delivery Schedule"
  },
  {
   "fieldname": "other_note",
   "fieldtype": "Small Text",
   "label": "Other Note"
  },
  {
   "fieldname": "bill_to_company",
   "fieldtype": "Link",
   "label": "Bill To Company",
   "options": "Company Master"
  },
  {
   "fieldname": "ship_to_company",
   "fieldtype": "Link",
   "label": "Ship To Company",
   "options": "Company Master"
  },
  {
   "fieldname": "supplier_name",
   "fieldtype": "Data",
   "label": "Supplier"
  },
  {
   "fieldname": "po_items",
   "fieldtype": "Table",
   "options": "Purchase Order Item"
  },
  {
   "fieldname": "po_plant",
   "fieldtype": "Data",
   "label": "PO Plant"
  },
  {
   "fieldname": "purchase_order_category",
   "fieldtype": "Data",
   "label": "Purchase Order Category"
  },
  {
   "fieldname": "po_change_date",
   "fieldtype": "Date",
   "label": "PO Change Date"
  },
  {
   "fieldname": "po_release_date",
   "fieldtype": "Date",
   "label": "PO Release Date"
  },
  {
   "fieldname": "total_input_igst",
   "fieldtype": "Data",
   "label": "Total Input IGST"
  },
  {
   "fieldname": "tax_code",
   "fieldtype": "Data",
   "label": "Tax Code"
  },
  {
   "fieldname": "telephone_no",
   "fieldtype": "Data",
   "label": "Telelphone Number"
  },
  {
   "fieldname": "terms_of_payment_code",
   "fieldtype": "Data",
   "label": "Terms of Payment Code",
   "options": "Terms Of Payment Master"
  },
  {
   "fieldname": "po_no",
   "fieldtype": "Data",
   "label": "PO No."
  },
  {
   "fieldname": "exchange_rate",
   "fieldtype": "Data",
   "label": "Exchange Rate"
  },
  {
   "fieldname": "vendors_reason_to_reject",
   "fieldtype": "Small Text",
   "label": "Vendor's Reason to Reject"
  },
  {
   "fieldname": "vendor_status",
   "fieldtype": "Select",
   "label": "Vendor Status",
   "options": "Pending\nAccepted\nRejected"
  },
  {
   "fieldname": "vendors_tentative_delivery_date",
   "fieldtype": "Date",
   "label": "Vendor's Tentative Delivery Date"
  },
  {
   "fieldname": "tab_2_tab",
   "fieldtype": "Tab Break",
   "label": "More INFO"
  },
  {
   "fieldname": "tentative_date",
   "fieldtype": "Date",
   "label": "Tentative Date"
  },
  {
   "fieldname": "column_break_brva",
   "fieldtype": "Column Break"
  },
  {
   "fieldname": "approved_by",
   "fieldtype": "Link",
   "label": "Approved BY",
   "options": "User"
  },
  {
   "fetch_from": "approved_by.full_name",
   "fieldname": "approved_by_name",
   "fieldtype": "Data",
   "label": "Approved By Name"
  },
  {
   "fieldname": "reason_for_rejection",
   "fieldtype": "Small Text",
   "label": "Reason for Rejection"
  },
  {
   "fieldname": "rejected_by",
   "fieldtype": "Link",
   "label": "Rejected By",
   "options": "User"
  },
  {
   "fetch_from": "rejected_by.full_name",
   "fieldname": "rejected_by_name",
   "fieldtype": "Data",
   "label": "Rejected By Name"
  },
  {
   "default": "0",
   "fieldname": "approved_from_vendor",
   "fieldtype": "Check",
   "label": "Approved from Vendor"
  },
  {
   "fieldname": "vendor_notification_section",
   "fieldtype": "Section Break",
   "label": "Vendor Notification"
  },
  {
   "default": "0",
   "fieldname": "sent_notification_to_vendor",
   "fieldtype": "Check",
   "label": "Sent Notification to Vendor"
  },
  {
   "fieldname": "po_dispatch_status",
   "fieldtype": "Select",
   "label": "PO Dispatch Status",
   "options": "\nCompleted\nPartial"
  },
  {
   "fieldname": "column_break_mxpr",
   "fieldtype": "Column Break"
  },
  {
   "default": "0",
   "fieldname": "sent_notification_triggered",
   "fieldtype": "Check",
   "label": "Sent Notification Triggered"
  },
  {
   "fieldname": "column_break_ztfg",
   "fieldtype": "Column Break"
  },
  {
   "default": "0",
   "fieldname": "dispatched",
   "fieldtype": "Check",
   "label": "Dispatched"
  },
  {
   "fieldname": "section_break_tkov",
   "fieldtype": "Section Break"
  },
  {
   "fieldname": "dispatch_ids",
   "fieldtype": "Table",
   "label": "Dispatch IDs",
   "options": "Dispatch of PO"
  },
  {
   "fieldname": "section_break_oqgf",
   "fieldtype": "Section Break",
   "label": "More Info API"
  },
  {
   "default": "1",
   "fieldname": "user_confirmation",
   "fieldtype": "Check",
   "label": "User Confirmation"
  },
  {
   "default": "0",
   "fieldname": "payment_release",
   "fieldtype": "Check",
   "label": "Payment release"
  },
  {
   "fieldname": "approval_levels_section",
   "fieldtype": "Section Break",
   "label": "Approval Levels"
  },
  {
   "fieldname": "approval_level1",
   "fieldtype": "Data",
   "label": "Approval Level1"
  },
  {
   "fieldname": "approval_level2",
   "fieldtype": "Data",
   "label": "Approval Level2"
  },
  {
   "fieldname": "approval_level3",
   "fieldtype": "Data",
   "label": "Approval Level3"
  },
  {
   "fieldname": "approval_level4",
   "fieldtype": "Data",
   "label": "Approval Level4"
  },
  {
   "fieldname": "approval_level5",
   "fieldtype": "Data",
   "label": "Approval Level5"
  },
  {
   "fieldname": "approval_level6",
   "fieldtype": "Data",
   "label": "Approval Level6"
  },
  {
   "fieldname": "column_break_glnz",
   "fieldtype": "Column Break"
  },
  {
   "fieldname": "release_status",
   "fieldtype": "Data",
   "label": "Release Status"
  },
  {
   "fieldname": "rel_status",
   "fieldtype": "Data",
   "label": "Rel. Status"
  },
  {
   "fieldname": "approval_1",
   "fieldtype": "Data",
   "label": "Approval 1"
  },
  {
   "fieldname": "approval_2",
   "fieldtype": "Data",
   "label": "Approval 2"
  },
  {
   "fieldname": "approval_3",
   "fieldtype": "Data",
   "label": "Approval 3"
  },
  {
   "default": "0",
   "fieldname": "goods_not_received",
   "fieldtype": "Check",
   "label": "Goods Not Received"
  },
  {
   "fieldname": "remarks",
   "fieldtype": "Small Text",
   "label": "Remarks For User"
  },
  {
   "fieldname": "remarks_for_vendor",
   "fieldtype": "Small Text",
   "label": "Remarks for Vendor"
  },
  {
   "fieldname": "remarks_for_accounts_team",
   "fieldtype": "Small Text",
   "label": "Remarks for Accounts Team"
  }
 ],
 "grid_page_length": 50,
 "index_web_pages_for_search": 1,
 "links": [],
<<<<<<< HEAD
 "modified": "2025-07-23 16:59:57.622769",
 "modified_by": "Administrator",
=======
 "modified": "2025-07-23 15:48:12.521082",
 "modified_by": "abhishek@mail.hybrowlabs.com",
>>>>>>> 6fda7acd
 "module": "Purchase",
 "name": "Purchase Order",
 "naming_rule": "Expression",
 "owner": "Administrator",
 "permissions": [
  {
   "create": 1,
   "delete": 1,
   "email": 1,
   "export": 1,
   "print": 1,
   "read": 1,
   "report": 1,
   "role": "System Manager",
   "select": 1,
   "share": 1,
   "write": 1
  },
  {
   "create": 1,
   "delete": 1,
   "email": 1,
   "export": 1,
   "print": 1,
   "read": 1,
   "report": 1,
   "role": "Guest",
   "select": 1,
   "share": 1,
   "write": 1
  },
  {
   "create": 1,
   "delete": 1,
   "email": 1,
   "export": 1,
   "print": 1,
   "read": 1,
   "report": 1,
   "role": "Vendor",
   "select": 1,
   "share": 1,
   "write": 1
  }
 ],
 "row_format": "Dynamic",
 "show_title_field_in_link": 1,
 "sort_field": "modified",
 "sort_order": "DESC",
 "states": [],
 "title_field": "po_number"
}<|MERGE_RESOLUTION|>--- conflicted
+++ resolved
@@ -793,13 +793,8 @@
  "grid_page_length": 50,
  "index_web_pages_for_search": 1,
  "links": [],
-<<<<<<< HEAD
  "modified": "2025-07-23 16:59:57.622769",
  "modified_by": "Administrator",
-=======
- "modified": "2025-07-23 15:48:12.521082",
- "modified_by": "abhishek@mail.hybrowlabs.com",
->>>>>>> 6fda7acd
  "module": "Purchase",
  "name": "Purchase Order",
  "naming_rule": "Expression",
