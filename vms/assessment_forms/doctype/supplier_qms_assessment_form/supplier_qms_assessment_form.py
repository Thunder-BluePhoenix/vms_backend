# Copyright (c) 2025, Blue Phoenix and contributors
# For license information, please see license.txt

import frappe
from frappe.model.document import Document
import json
from datetime import datetime


class SupplierQMSAssessmentForm(Document):
	def on_update(self):
<<<<<<< HEAD
		# set_unique_data(self, method=None)
		# set_qms_form_link(self, method=None)
		set_qms_form_link_unique_data(self, method=None)

	# def before_save(self):
	# 	# set_qms_form_link(self, method=None)
	# 	set_unique_data(self, method=None)
=======
		set_unique_data(self, method=None)
		set_qms_form_link(self, method=None)
		send_mail_qa_team(self, method=None)
>>>>>>> def32f39




@frappe.whitelist(allow_guest=True)
def set_qms_form_link(doc, method=None):

	if doc.vendor_onboarding != None:
		ven_onb = frappe.get_doc("Vendor Onboarding", doc.vendor_onboarding)
		ven_onb.qms_form_link = doc.unique_name
		ven_onb.qms_form_filled = 1
		ven_onb.save()
		frappe.db.commit()



def set_unique_data(doc, method=None):
	if doc.unique_name == None or doc.unique_name == "":
		now = datetime.now()
		year_month_prefix = f"QMS{now.strftime('%y')}{now.strftime('%m')}"
		
		existing_max = frappe.db.sql(
			"""
			SELECT MAX(CAST(SUBSTRING(unique_name, 8) AS UNSIGNED))
			FROM `tabSupplier QMS Assessment Form`
			WHERE unique_name LIKE %s
			""",
			(year_month_prefix + "%",),
			as_list=True
		)
		
		max_count = existing_max[0][0] if existing_max and existing_max[0] and existing_max[0][0] else 0
		new_count = max_count + 1
<<<<<<< HEAD
		unique_name = f"{year_month_prefix}{str(new_count).zfill(5)}"

		frappe.db.set_value("Supplier QMS Assessment Form", doc.name, "unique_name", unique_name)





@frappe.whitelist(allow_guest=True)
def set_qms_form_link_unique_data(doc, method=None):
	# unique_name = None
	if doc.unique_name == None or doc.unique_name == "":
		now = datetime.now()
		year_month_prefix = f"QMS{now.strftime('%y')}{now.strftime('%m')}"
		
		existing_max = frappe.db.sql(
			"""
			SELECT MAX(CAST(SUBSTRING(unique_name, 8) AS UNSIGNED))
			FROM `tabSupplier QMS Assessment Form`
			WHERE unique_name LIKE %s
			""",
			(year_month_prefix + "%",),
			as_list=True
		)
		
		max_count = existing_max[0][0] if existing_max and existing_max[0] and existing_max[0][0] else 0
		new_count = max_count + 1
		unique_name = f"{year_month_prefix}{str(new_count).zfill(5)}"

		frappe.db.set_value("Supplier QMS Assessment Form", doc.name, "unique_name", unique_name)
		if doc.vendor_onboarding != None:
			ven_onb = frappe.get_doc("Vendor Onboarding", doc.vendor_onboarding)
			frappe.db.set_value("Vendor Onboarding", ven_onb.name, "qms_form_link", unique_name)
			frappe.db.set_value("Vendor Onboarding", ven_onb.name, "qms_form_filled", 1)
			# ven_onb.qms_form_link = unique_name
			# ven_onb.qms_form_filled = 1
			# ven_onb.save()
			frappe.db.commit()

	
=======
		doc.unique_name = f"{year_month_prefix}{str(new_count).zfill(5)}"


def send_mail_qa_team(doc, method=None):
	try:
		qa_users = frappe.get_all("Has Role", 
			filters={"role": "QA Team"},
			fields=["parent as user"])

		emails = []
		for u in qa_users:
			user_email = frappe.db.get_value("User", u.user, "email")
			if user_email:
				emails.append(user_email)
		
		if not emails:
			frappe.log_error("No QA users with email found", "send_mail_qa_team")
			return

		http_server = frappe.conf.get("frontend_http")
		
		form_link = f"{http_server}/qms-webform/{doc.name}"

		subject = "Vendor QMS Form Submitted"
		message = f"""
		Dear QA Team,<br><br>
		The vendor has submitted the Supplier QMS Assessment Form.<br>
		Please review it using the link below:<br><br>
		<a href="{form_link}">{form_link}</a><br><br>
		Regards,<br>
		VMS Team
		"""

		# Send the email
		if not doc.mail_sent_to_qa_team:
			frappe.sendmail(
				recipients=emails,
				subject=subject,
				message=message,
				now=True
			)
			frappe.db.set_value("Supplier QMS Assessment Form", doc.name, "mail_sent_to_qa_team", 1)

	except Exception as e:
		frappe.log_error(frappe.get_traceback(), "Error in send_mail_qa_team")
>>>>>>> def32f39
<|MERGE_RESOLUTION|>--- conflicted
+++ resolved
@@ -9,19 +9,15 @@
 
 class SupplierQMSAssessmentForm(Document):
 	def on_update(self):
-<<<<<<< HEAD
+
 		# set_unique_data(self, method=None)
 		# set_qms_form_link(self, method=None)
 		set_qms_form_link_unique_data(self, method=None)
 
-	# def before_save(self):
-	# 	# set_qms_form_link(self, method=None)
-	# 	set_unique_data(self, method=None)
-=======
 		set_unique_data(self, method=None)
 		set_qms_form_link(self, method=None)
 		send_mail_qa_team(self, method=None)
->>>>>>> def32f39
+
 
 
 
@@ -55,7 +51,7 @@
 		
 		max_count = existing_max[0][0] if existing_max and existing_max[0] and existing_max[0][0] else 0
 		new_count = max_count + 1
-<<<<<<< HEAD
+
 		unique_name = f"{year_month_prefix}{str(new_count).zfill(5)}"
 
 		frappe.db.set_value("Supplier QMS Assessment Form", doc.name, "unique_name", unique_name)
@@ -96,7 +92,7 @@
 			frappe.db.commit()
 
 	
-=======
+
 		doc.unique_name = f"{year_month_prefix}{str(new_count).zfill(5)}"
 
 
@@ -142,4 +138,3 @@
 
 	except Exception as e:
 		frappe.log_error(frappe.get_traceback(), "Error in send_mail_qa_team")
->>>>>>> def32f39
