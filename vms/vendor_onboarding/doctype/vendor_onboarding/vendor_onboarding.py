# Copyright (c) 2025, Blue Phoenix and contributors
# For license information, please see license.txt

import frappe
import time
from frappe.model.document import Document
from frappe.utils.background_jobs import enqueue
import json
from frappe.utils import now_datetime
from datetime import timedelta
from vms.utils.custom_send_mail import custom_sendmail

# Import all the existing functions to maintain functionality
from vms.APIs.sap.sap import update_sap_vonb
from vms.vendor_onboarding.vendor_document_management import on_vendor_onboarding_submit
from vms.APIs.vendor_onboarding.vendor_registration_helper import populate_vendor_data_from_existing_onboarding
from vms.vendor_onboarding.doctype.vendor_onboarding.update_related_doc import VendorDataPopulator
from vms.utils.execute_if_allowed import execute_if_allowed
from vms.utils.next_approver import update_next_approver
from vms.utils.notification_triggers import NotificationTrigger
from vms.APIs.approval.helpers.get_approval_matrix import get_stage_info
from vms.utils.get_approver_employee import (
    get_approval_employee,
    get_user_for_role_short,
)
from vms.utils.approval_utils import get_approval_next_role
from vms.utils.verify_user import get_current_user_document

populator = VendorDataPopulator()




class VendorOnboarding(Document):
    
    def validate(self):
        """
        Validation method - runs before save
        Keep lightweight validation here only
        """
        try:
            # Basic validation only - no heavy operations
            # self.validate_basic_fields()
            pass
            
        except Exception as e:
            frappe.log_error(f"Validation error in VendorOnboarding {self.name}: {str(e)}")
            frappe.throw(f"Validation failed: {str(e)}")
    
    def validate_basic_fields(self):
        """Basic field validation only"""
        if not self.vendor_name:
            frappe.throw("Vendor Name is required")
        
        if self.ref_no and not self.is_new():
            # Check for duplicate ref_no
            existing = frappe.db.exists("Vendor Onboarding", {
                "ref_no": self.ref_no,
                "name": ["!=", self.name]
            })
            if existing:
                frappe.throw(f"Reference Number {self.ref_no} already exists")
    
    def before_save(self):
        """
        Before save hook - for data manipulation before saving
        NO database commits or heavy operations here
        """
        try:
            # Store original document for comparison
            if not self.is_new():
                self._original_doc = self.get_doc_before_save()
            
            # Set status based on current state (no DB commits)
            self.set_status_before_save()
            
            # Update related documents safely (without commits)
            if not self.is_new():
                self.update_related_documents_safe()
                
            # Set QMS required value for multi-company
            self.set_qms_required_value_safe()
                
        except Exception as e:
            frappe.log_error(f"Before save error in VendorOnboarding {self.name}: {str(e)}")
            # Don't throw here to prevent save failure unless critical
    
    def set_status_before_save(self):
        """
        Set onboarding status based on current field values
        NO database commits - just field updates
        """
        new_status = None
        new_rejected = None

        if self.invalid == 0:
            if self.register_by_account_team == 0 and self.rejected == 0:
                if (self.purchase_team_undertaking and 
                    self.accounts_team_undertaking and 
                    self.purchase_head_undertaking and 
                    self.data_sent_to_sap == 1):
                    new_status = "Approved"
                    new_rejected = False
                elif (self.purchase_team_undertaking and 
                      self.accounts_team_undertaking and 
                      self.purchase_head_undertaking and 
                      self.data_sent_to_sap != 1):
                    new_status = "SAP Error"
                    new_rejected = False
                elif self.rejected:
                    new_status = "Rejected"
                else:
                    new_status = "Pending"

            elif self.register_by_account_team == 1 and self.rejected == 0:
                if (self.accounts_team_undertaking and 
                    self.accounts_head_undertaking and 
                    self.data_sent_to_sap == 1):
                    new_status = "Approved"
                    new_rejected = False
                elif (self.accounts_team_undertaking and 
                      self.accounts_head_undertaking and 
                      self.data_sent_to_sap != 1):
                    new_status = "SAP Error"
                    new_rejected = False
                elif self.rejected:
                    new_status = "Rejected"
                else:
                    new_status = "Pending"
                    
            elif self.rejected:
                new_status = "Rejected"
            else:
                new_status = "Pending"
        else:
            new_status = "Invalid"

        # Only update if status actually changed
        if new_status and new_status != self.onboarding_form_status:
            self.onboarding_form_status = new_status
            
        if new_rejected is not None and new_rejected != self.rejected:
            self.rejected = new_rejected
    
    def set_qms_required_value_safe(self):
        """Set QMS required value for multi-company without DB commits"""
        try:
            if self.registered_for_multi_companies == 1:
                for row in self.multiple_company:
                    if row.company == self.company_name:
                        self.qms_required = row.qms_required
                        break
        except Exception as e:
            frappe.log_error(f"Error setting QMS required value for {self.name}: {str(e)}")
    
    def update_related_documents_safe(self):
        """
        Safely update related documents without causing recursion
        NO database commits here
        """
        try:
            # Mark this update to prevent recursive calls
            if not hasattr(frappe.local, 'vendor_onboarding_updating'):
                frappe.local.vendor_onboarding_updating = set()
            
            if self.name in frappe.local.vendor_onboarding_updating:
                return  # Prevent recursion
                
            frappe.local.vendor_onboarding_updating.add(self.name)
            
            # Update core documents (without commits) - only if significant changes
            if self.has_significant_changes():
                update_van_core_docs(self, method=None)
                update_van_core_docs_multi_case(self, method=None)
            
            # Remove from updating set
            frappe.local.vendor_onboarding_updating.discard(self.name)
            
        except Exception as e:
            frappe.log_error(f"Error updating related docs for {self.name}: {str(e)}")
            frappe.local.vendor_onboarding_updating.discard(self.name)
    
    def after_insert(self):
        """
        After insert hook - for post-creation tasks
        """
        try:
            # Set up expiration handling
            self.setup_expiration_handling()
            
            # Send ASA form link in background
            frappe.enqueue(
                method="vms.vendor_onboarding.doctype.vendor_onboarding.vendor_onboarding.send_asa_form_link_job",
                queue='default',
                timeout=300,
                now=False,
                job_name=f'send_asa_form_link_{self.name}',
                doc_name=self.name
            )
            
        except Exception as e:
            frappe.log_error(f"After insert error in VendorOnboarding {self.name}: {str(e)}")
    
    def setup_expiration_handling(self):
        """Setup vendor onboarding expiration"""
        try:
            exp_doc = frappe.get_doc("Vendor Onboarding Settings")
            exp_t_sec = float(exp_doc.vendor_onboarding_form_validity) if exp_doc else 604800
            
            # Enqueue expiration job
            frappe.enqueue(
                method="vms.vendor_onboarding.doctype.vendor_onboarding.vendor_onboarding.handle_expiration_job",
                queue='default',
                timeout=exp_t_sec + 800,
                now=False,
                job_name=f'vendor_onboarding_expiration_{self.name}',
                doc_name=self.name,
                exp_seconds=exp_t_sec
            )
            
        except Exception as e:
            frappe.log_error(f"Error setting up expiration for {self.name}: {str(e)}")
    
    def on_update(self):
        """
        On update hook - MINIMAL operations only
        Only enqueue background tasks - NO heavy operations here
        """
        try:
            # Prevent recursive updates
            if getattr(self, '_skip_on_update', False):
                return
            
            # Only enqueue tasks if there are significant changes
            if self.has_significant_changes():
                self.enqueue_post_update_tasks()
            run_email_notifications(self)
            
        except Exception as e:
            frappe.log_error(f"On update error in VendorOnboarding {self.name}: {str(e)}")
    
    def has_significant_changes(self):
        """
        Determine if background tasks should run
        Now returns True more often to ensure consistency
        """
        try:
            # Always run background tasks for new documents
            if self.is_new():
                return True
                
            # Always run if no original document available
            if not hasattr(self, '_original_doc') or not self._original_doc:
                return True
                
            # Run background tasks if ANY field changed (more permissive)
            important_fields = [
                'vendor_name', 'vendor_country', 'onboarding_form_status',
                'purchase_team_undertaking', 'purchase_head_undertaking',
                'accounts_team_undertaking', 'accounts_head_undertaking',
                'data_sent_to_sap', 'form_fully_submitted_by_vendor',
                'mandatory_data_filled', 'company_name', 'ref_no',
                'rejected', 'invalid', 'expired', 'qms_required',
                'register_by_account_team', 'registered_for_multi_companies'
            ]
            
            # Check if any important field changed
            for field in important_fields:
                if self.get(field) != self._original_doc.get(field):
                    return True
            
            # Check if child tables were modified
            child_tables = [
                'vendor_types', 'number_of_employee', 'machinery_detail',
                'testing_detail', 'reputed_partners', 'contact_details'
            ]
            
            for table in child_tables:
                current_count = len(self.get(table) or [])
                original_count = len(self._original_doc.get(table) or [])
                if current_count != original_count:
                    return True
                    
            # If we reach here, no significant changes detected
            # But still run background tasks periodically (every few saves)
            # This ensures system consistency
            return True  # Changed from False to True for more frequent execution
            
        except Exception as e:
            frappe.log_error(f"Error checking if background tasks should run for {self.name}: {str(e)}")
            return True  # Default to running tasks if error occurs
    
    def enqueue_post_update_tasks(self):
        """
        Enqueue heavy operations to run after the save is complete
        """
        try:
            # Enqueue all heavy tasks
            frappe.enqueue(
                method="vms.vendor_onboarding.doctype.vendor_onboarding.vendor_onboarding.run_post_update_tasks",
                queue='default',
                timeout=600,
                now=False,
                job_name=f'post_update_tasks_{self.name}_{frappe.utils.now_datetime().strftime("%Y%m%d_%H%M%S")}',
                doc_name=self.name,
                user=frappe.session.user,
                is_new=self.is_new()
            )
                
        except Exception as e:
            frappe.log_error(f"Error enqueuing post-update tasks for {self.name}: {str(e)}")


# Background job methods (outside the class)

@frappe.whitelist()
def run_post_update_tasks(doc_name, user=None, is_new=False):
    """
    Run heavy post-update tasks in background
    This replaces the old on_update method functionality
    """
    try:
        # Set user context
        if user:
            frappe.set_user(user)
            
        doc = frappe.get_doc("Vendor Onboarding", doc_name)
        
        # Mark document to skip on_update during these operations
        doc._skip_on_update = True
        
        # Run tasks in sequence with error handling
        task_results = {}
        
        # 1. Validate mandatory fields
        task_results['validation'] = run_field_validation(doc)
        
        # 2. Update company data
        task_results['company_update'] = run_company_update(doc)
        
        # 3. Update tracking tables
        task_results['tracking_update'] = run_tracking_update(doc)
        
        # 4. Send emails if needed
        task_results['email_notifications'] = run_email_notifications(doc)
        
        # 5. Sync and maintain records
        task_results['sync_maintain'] = run_sync_maintain(doc)
        
        # 6. SAP integration (only if ready and not already sent)
        if should_trigger_sap_update(doc):
            task_results['sap_update'] = run_sap_integration(doc)
        
        # 7. Document submission handling
        if doc.onboarding_form_status == "Approved":
            task_results['submission_handling'] = run_submission_handling(doc)
        
        # 8. Send document change emails
        task_results['doc_change_emails'] = run_doc_change_emails(doc)
        
        # Log success
        frappe.logger().info(f"Post-update tasks completed for {doc_name}: {task_results}")
        
        # Notify frontend
        frappe.publish_realtime(
            event="vendor_onboarding_updated",
            message={
                "name": doc_name,
                "status": doc.onboarding_form_status,
                "modified": doc.modified,
                "task_results": task_results
            },
            user=user or frappe.session.user
        )
        
    except Exception as e:
        frappe.log_error(f"Error in post-update tasks for {doc_name}: {str(e)}")
        frappe.logger().error(f"Post-update tasks failed for {doc_name}: {str(e)}")

        self.add_first_in_approval_workflow()
        self.update_next_approver_role()


# Individual task functions that maintain all existing functionality

def run_field_validation(doc):
    """Run field validation - replaces on_update_check_fields"""
    try:
        on_update_check_fields(doc, method=None)
        return {"status": "success", "message": "Field validation completed"}
    except Exception as e:
        frappe.log_error(f"Field validation error for {doc.name}: {str(e)}")
        return {"status": "error", "message": str(e)}


def run_company_update(doc):
    """Run company update - replaces vendor_company_update"""
    try:
        vendor_company_update(doc, method=None)
        return {"status": "success", "message": "Company update completed"}
    except Exception as e:
        frappe.log_error(f"Company update error for {doc.name}: {str(e)}")
        return {"status": "error", "message": str(e)}


def run_tracking_update(doc):
    """Run tracking table updates - replaces update_ven_onb_record_table"""
    try:
        update_ven_onb_record_table(doc, method=None)
        return {"status": "success", "message": "Tracking update completed"}
    except Exception as e:
        frappe.log_error(f"Tracking update error for {doc.name}: {str(e)}")
        return {"status": "error", "message": str(e)}


def run_email_notifications(doc):
    """Run email notifications - replaces check_vnonb_send_mails"""
    try:
        check_vnonb_send_mails(doc, method=None)
        return {"status": "success", "message": "Email notifications completed"}
    except Exception as e:
        frappe.log_error(f"Email notification error for {doc.name}: {str(e)}")
        return {"status": "error", "message": str(e)}


def run_sync_maintain(doc):
    """Run sync maintain - replaces sync_maintain"""
    try:
        sync_maintain(doc, method=None)
        return {"status": "success", "message": "Sync maintain completed"}
    except Exception as e:
        frappe.log_error(f"Sync maintain error for {doc.name}: {str(e)}")
        return {"status": "error", "message": str(e)}


def run_doc_change_emails(doc):
    """Run document change emails - replaces send_doc_change_req_email"""
    try:
        send_doc_change_req_email(doc, method=None)
        return {"status": "success", "message": "Document change emails completed"}
    except Exception as e:
        frappe.log_error(f"Document change email error for {doc.name}: {str(e)}")
        return {"status": "error", "message": str(e)}


def should_trigger_sap_update(doc):
    """
    Determine if SAP update should be triggered
    Only trigger if all conditions are met and not already sent
    """
    try:
        # Check if ready for SAP
        is_ready_for_sap = False
        
        if doc.register_by_account_team == 0:
            # Regular registration path
            is_ready_for_sap = (
                doc.purchase_team_undertaking and 
                doc.accounts_team_undertaking and 
                doc.purchase_head_undertaking
            )
        else:
            # Account team registration path
            is_ready_for_sap = (
                doc.accounts_team_undertaking and 
                doc.accounts_head_undertaking
            )
        
        # Only trigger if ready, not already sent, and has mandatory data
        return (
            is_ready_for_sap and
            doc.data_sent_to_sap != 1 and
            doc.mandatory_data_filled == 1 and
            not doc.rejected and
            not doc.expired
        )
        
    except Exception as e:
        frappe.log_error(f"Error checking SAP trigger conditions for {doc.name}: {str(e)}")
        return False


def run_sap_integration(doc):
    """Run SAP integration safely - replaces update_sap_vonb"""
    try:
        # Use the existing SAP integration function
        result = update_sap_vonb(doc, method=None)
        
        if result and result.get('status') == 'success':
            return {"status": "success", "message": "SAP integration completed", "result": result}
        else:
            return {"status": "partial", "message": "SAP integration completed with warnings", "result": result}
            
    except Exception as e:
        frappe.log_error(f"SAP integration error for {doc.name}: {str(e)}")
        return {"status": "error", "message": str(e)}


def run_submission_handling(doc):
    """Run submission handling - replaces on_vendor_onboarding_submit"""
    try:
        on_vendor_onboarding_submit(doc, method=None)
        return {"status": "success", "message": "Submission handling completed"}
    except Exception as e:
        frappe.log_error(f"Submission handling error for {doc.name}: {str(e)}")
        return {"status": "error", "message": str(e)}

<<<<<<< HEAD
            self.update_next_approver_role()
            update_next_approver(self)

    def update_next_approver_role(self):
        approvals = self.get("approvals") or []
        if not approvals:
            self.db_set("next_approver_role", "")
            return

        last = approvals[-1]
        updated = last.get("next_action_role", "")

        if not updated:
            self.db_set("next_approver_role", updated)
            return

        if updated != self.get("next_approver_role", ""):
            self.db_set("next_approver_role", updated)
        


    
    def add_first_in_approval_workflow(self, approval_stage=None):
        try:
            #getting the first stage info from approval matrix
            stage_info = get_stage_info(
                "Vendor Onboarding", self, approval_stage
            )

            if not stage_info or not stage_info.get("cur_stage_info"):
                frappe.log_error(f"No approval matrix found for {self.name}")
                self.approval_status = "Pending Review"
                self.save(ignore_permissions=True)
                return
            
            self.approval_matrix = stage_info.get("approval_matrix", "")
            cur_stage = stage_info["cur_stage_info"]
            

            role = cur_stage.get("role", "") if cur_stage else ""
            from_hierarchy = cur_stage.get("from_hierarchy") if cur_stage else None

            approver = cur_stage.get("user") if cur_stage else ""
            stage_count = (
                cur_stage.get("approval_stage") if cur_stage.get("approval_stage") else 0
            )
            

            next_approver_role = ""

            
            next_approver_role = get_approval_next_role(cur_stage)
        

            if not next_approver_role and not approver:
                

                company = self.get("company")
                
                emp = (
                    get_approval_employee(
                        cur_stage.role,
                        company_list=[company],
                        fields=["user_id"],
                        doc=self,
                    )
                    if cur_stage
                    else None
                )
                

                approver = (
                    cur_stage.get("user")
                    if cur_stage
                    and cur_stage.get("approver_type") == "User"
                    and cur_stage.get("user")
                    else emp.get("user_id") if emp else ""
                )
                
                if not approver:
                    return self.add_first_in_approval_workflow(cur_stage.get("approval_stage") + 1)

            self.approval_status = cur_stage.get("approval_stage_name") or ""
            self.append(
                "approvals",
                {
                    "for_doc_type": "Vendor Onboarding",
                    "approval_stage": 0,
                    "approval_stage_name": cur_stage.get("approval_stage_name"),
                    "approved_by": "",
                    "approval_status": 0,
                    "next_approval_stage": stage_count,
                    "action": "",
                    "next_action_by": "" if next_approver_role else approver,
                    "next_action_role": next_approver_role,
                    "remark": "",
                },
            )
            

            self.save(ignore_permissions=True)

        except frappe.DoesNotExistError:
            frappe.log_error(f"No approval matrix configured for {self.name}")
            self.approval_status = "Pending Review"
            self.save(ignore_permissions=True)
            return

        except Exception as e:
            frappe.log_error(f"Approval workflow error: {str(e)}")
            self.approval_status = "Pending Review"  
            self.save(ignore_permissions=True)
            return
            


    @frappe.whitelist()
    def run_delayed_vonb_status_update(docname):
        try:
            time.sleep(15)
            doc = frappe.get_doc("Vendor Onboarding", docname)
=======
>>>>>>> 2602fc28

@frappe.whitelist()
def handle_expiration_job(doc_name, exp_seconds):
    """Handle vendor onboarding expiration - replaces handle_expiration"""
    try:
        time.sleep(float(exp_seconds))
        
        doc = frappe.get_doc("Vendor Onboarding", doc_name)
        
        if doc.form_fully_submitted_by_vendor == 0:
            doc.db_set('expired', 1, update_modified=False)
            doc.db_set('onboarding_form_status', "Expired", update_modified=False)
            frappe.db.commit()
            
            frappe.logger().info(f"Vendor onboarding {doc_name} expired")
            
    except Exception as e:
        frappe.log_error(f"Error handling expiration for {doc_name}: {str(e)}")


@frappe.whitelist()
def send_asa_form_link_job(doc_name):
    """Send ASA form link - replaces sent_asa_form_link"""
    try:
        doc = frappe.get_doc("Vendor Onboarding", doc_name)
        sent_asa_form_link(doc, method=None)
        
    except Exception as e:
        frappe.log_error(f"Error sending ASA form link for {doc_name}: {str(e)}")



def set_vonb_status_onupdate(doc, method=None):
    new_status = None
    new_rejected = None

    if doc.invalid == 0:
        if doc.register_by_account_team == 0 and doc.rejected == 0:
            if doc.purchase_team_undertaking and doc.accounts_team_undertaking and doc.purchase_head_undertaking and doc.data_sent_to_sap:
                new_status = "Approved"
                new_rejected = False
            elif doc.purchase_team_undertaking and doc.accounts_team_undertaking and doc.purchase_head_undertaking and doc.data_sent_to_sap != 1:
                new_status = "SAP Error"
                new_rejected = False
            elif doc.rejected:
                new_status = "Rejected"
            else:
                new_status = "Pending"

        elif doc.register_by_account_team == 1 and doc.rejected == 0:
            if doc.accounts_team_undertaking and doc.accounts_head_undertaking and doc.data_sent_to_sap:
                new_status = "Approved"
                new_rejected = False
            elif doc.accounts_team_undertaking and doc.accounts_head_undertaking and doc.data_sent_to_sap != 1:
                new_status = "SAP Error"
                new_rejected = False
            elif doc.rejected:
                new_status = "Rejected"
            else:
                new_status = "Pending"
        
        elif doc.rejected:
            new_status = "Rejected"
        else:
            new_status = "Pending"

    else:
        new_status = "Invalid"

    # Update database directly
    if new_status and new_status != doc.onboarding_form_status:
        frappe.db.set_value(doc.doctype, doc.name, "onboarding_form_status", new_status)
        doc.onboarding_form_status = new_status  # Update the doc object too
    
    if new_rejected is not None and new_rejected != doc.rejected:
        frappe.db.set_value(doc.doctype, doc.name, "rejected", new_rejected)
        doc.rejected = new_rejected  # Update the doc object too
    print("@@@@@@@@@@@@@@@@@@@@@@@@@@@@@@@@@RUNING@@@@@@@@@@@@@@@@@@@@@@@@@@@@@@@@@@@@@@@@@@@@@")
    
    frappe.db.commit()





@frappe.whitelist(allow_guest=True)
def set_vendor_onboarding_status(doc, method=None):
    # print("before save start@@@@@@@@@@@@@@@@@@@@@@@@@@@@@@@@@@@@@@@@@@")
    try:
        if doc.register_by_account_team == 0 and doc.rejected ==0:
            if doc.purchase_team_undertaking and doc.accounts_team_undertaking and doc.purchase_head_undertaking and doc.data_sent_to_sap:
                doc.onboarding_form_status = "Approved"
                doc.rejected = False
            elif doc.purchase_team_undertaking and doc.accounts_team_undertaking and doc.purchase_head_undertaking and doc.data_sent_to_sap != 1:
                doc.onboarding_form_status = "SAP Error"
                doc.rejected = False
            
            elif doc.rejected:
                doc.onboarding_form_status = "Rejected"
            else:
                doc.onboarding_form_status = "Pending"

        elif doc.register_by_account_team == 1 and doc.rejected ==0:
            if doc.accounts_team_undertaking and doc.accounts_head_undertaking and doc.data_sent_to_sap:
                doc.onboarding_form_status = "Approved"
                doc.rejected = False
            elif doc.accounts_team_undertaking and doc.accounts_head_undertaking and doc.data_sent_to_sap != 1:
                doc.onboarding_form_status = "SAP Error"
                doc.rejected = False
            
            elif doc.rejected:
                doc.onboarding_form_status = "Rejected"
            else:
                doc.onboarding_form_status = "Pending"
        
        elif doc.rejected:
            doc.onboarding_form_status = "Rejected"

        else:
            doc.onboarding_form_status = "Pending"


        # doc.save(ignore_permissions=True)
        # frappe.db.commit()

        return {
            "status": "success",
            "message": f"Status updated to '{doc.onboarding_form_status}' successfully.",
            # "doc_status": doc.onboarding_form_status
        }

    except Exception as e:
        frappe.log_error(frappe.get_traceback(), "Set Status Onboarding Error")
        return {
            "status": "error",
            "message": "An error occurred while updating status.",
            "error": str(e)
        }
         




@frappe.whitelist(allow_guest=True)
def vendor_company_update(doc, method=None):
    vm = frappe.get_doc("Vendor Master", doc.ref_no)
    
    company_found = False

    for com in vm.multiple_company_data:
        if com.company_name == doc.company_name:
            # Update existing entry
            com.purchase_organization = doc.purchase_organization
            com.account_group = doc.account_group
            com.purchase_group = doc.purchase_group
            com.terms_of_payment = doc.terms_of_payment
            com.order_currency = doc.order_currency
            com.incoterm = doc.incoterms
            com.reconciliation_account = doc.reconciliation_account
            company_found = True
            break

    if not company_found:
        # Append new entry to the child table
        vm.append("multiple_company_data", {
            "company_name": doc.company_name,
            "purchase_organization": doc.purchase_organization,
            "account_group": doc.account_group,
            "purchase_group": doc.purchase_group,
            "terms_of_payment": doc.terms_of_payment,
            "order_currency": doc.order_currency,
            "incoterm": doc.incoterms,
            "reconciliation_account": doc.reconciliation_account
        })

    vm.save()
    frappe.db.commit()





@frappe.whitelist()
def check_vnonb_send_mails(doc, method=None):
    # print("Mail function shoot@@@@@@@@@@@@@@@@@@@@@@@@@@")
    if doc.register_by_account_team == 0:
        if doc.form_fully_submitted_by_vendor == 1 and doc.rejected == 0:   #doc.mandatory_data_filled == 1 and 
            if doc.purchase_team_undertaking == 0 and doc.mail_sent_to_purchase_team == 0 :
                send_mail_purchase_team(doc, method=None)
                # print("@@@@@@@@@@@@@@@@@@@@@@@@@@send_mail_purchase_team")
            elif doc.purchase_team_undertaking == 1 and doc.purchase_head_undertaking == 0 and doc.mail_sent_to_purchase_head == 0:
                send_mail_purchase_head(doc, method=None)
                # print("@@@@@@@@@@@@@@@@@@@@@@@@@@send_mail_purchase_head")
            elif doc.purchase_head_undertaking == 1 and doc.accounts_team_undertaking == 0 and doc.mail_sent_to_account_team == 0:
                send_mail_account_team(doc, method=None)
                # print("@@@@@@@@@@@@@@@@@@@@@@@@@@send_mail_account_team")

            else:
                pass
            
        elif doc.form_fully_submitted_by_vendor == 1 and doc.rejected == 1 and doc.rejected_mail_sent == 0 :
            send_rejection_email(doc, method=None)

        else:
            pass

    elif doc.register_by_account_team == 1:
        if doc.form_fully_submitted_by_vendor == 1 and doc.rejected == 0:
            if doc.accounts_team_undertaking == 0 and doc.mail_sent_to_account_team == 0 :
                send_approval_mail_accounts_team(doc, method=None)
                # print("@@@@@@@@@@@@@@@@@@@@@@@@@@send_approval_mail_accounts_team")
            elif doc.accounts_team_undertaking == 1 and doc.accounts_head_undertaking == 0 and doc.mail_sent_to_account_head == 0:
                send_approval_mail_accounts_head(doc, method=None)
                # print("@@@@@@@@@@@@@@@@@@@@@@@@@@send_approval_mail_accounts_head")
            else:
                pass
            
        elif doc.form_fully_submitted_by_vendor == 1 and doc.rejected == 1 and doc.rejected_mail_sent == 0:
            send_rejection_email(doc, method=None)

        else:
            pass
    else:
        pass







@frappe.whitelist(allow_guest=True)
def send_mail_purchase_team(doc, method=None):
    try:
        if doc:
            vendor_master = frappe.get_doc("Vendor Master", doc.ref_no)

            purchase_team_id = doc.registered_by

            conf = frappe.conf
            http_server = conf.get("frontend_http")
            
            frappe.custom_sendmail(
                recipients=[purchase_team_id],
                subject=f"Vendor {vendor_master.vendor_name} has completed its Onboarding Form.",
                message=f"""
                    <p>Dear Purchase Team,</p>
                    <p>The vendor {vendor_master.vendor_name} <strong>({doc.ref_no})</strong> has completed its Onboarding form.</p>
                    <p>Please Log-in into Portal, Review the details and take necessary actions.</p>
                    
                    <p>
                        <a href="{http_server}" style="
                            background-color: #28a745;
                            color: white;
                            padding: 10px 20px;
                            text-decoration: none;
                            border-radius: 5px;
                            display: inline-block;
                            font-weight: bold;
                        ">
                            Log-in into Portal
                        </a>
                    </p>
                    
                    <p style="margin-top: 15px">Thanks,<br>VMS Team</p>
                """,
                now=True,
            )

            # doc.mail_sent_to_purchase_team = 1
            # frappe.db.commit()
            frappe.db.set_value("Vendor Onboarding", doc.name, "mail_sent_to_purchase_team", 1)
            frappe.db.set_value("Vendor Onboarding", doc.name, "approvals_mail_sent_time", now_datetime())

            return {
                "status": "success",
                "message": "email sent successfully."
            }

    except Exception as e:
        frappe.log_error(frappe.get_traceback(), "Email Error")
        return {
            "status": "error",
            "message": "Failed to send email.",
            "error": str(e)
        }
        

# @frappe.whitelist(allow_guest=True)
# def send_mail_purchase_head(doc, method=None):
#     try:
#         if doc:
#             vendor_master = frappe.get_doc("Vendor Master", doc.ref_no)

#             # Get team of the registered_by employee
#             team = frappe.db.get_value("Employee", {"user_id": doc.registered_by}, "team")

#             if not team:
#                 return {
#                     "status": "error",
#                     "message": "Team not found for the registered_by user."
#                 }

#             # Get user_ids of employees with designation 'Purchase Head' in the same team
#             purchase_heads = frappe.get_all(
#                 "Employee",
#                 filters={"team": team, "designation": "Purchase Head"},
#                 fields=["user_id"]
#             )

#             recipient_emails = [emp.user_id for emp in purchase_heads if emp.user_id]

#             if not recipient_emails:
#                 return {
#                     "status": "error",
#                     "message": "No Purchase Head found in the same team."
#                 }
#             conf = frappe.conf
#             http_server = conf.get("frontend_http")
#             full_name = frappe.db.get_value("Employee", {"user_id": doc.purchase_t_approval}, "full_name") 

#             # Send email
#             frappe.custom_sendmail(
#                 recipients=recipient_emails,
#                 subject=f"Vendor {vendor_master.vendor_name} approved by Purchase Team {full_name} ",
#                 cc=doc.registered_by, 
#                 message=f"""
#                     <p>Dear Purchase Head,</p>
#                     <p>The vendor {vendor_master.vendor_name} <strong>({doc.ref_no})</strong> has completed its onboarding form.<br><strong>{ frappe.db.get_value("Employee", {"user_id": doc.purchase_t_approval}, "full_name") }</strong>
#                         from <strong>Purchase Team</strong> has approved the Vendor Onboarding form.</p>
#                     <p>Please Log-in into Portal, Review the details and take necessary actions.</p>
#                     <p>
#                         <a href="{http_server}" style="
#                             background-color: #28a745;
#                             color: white;
#                             padding: 10px 20px;
#                             text-decoration: none;
#                             border-radius: 5px;
#                             display: inline-block;
#                             font-weight: bold;
#                         ">
#                             Log-in into Portal
#                         </a>
#                     </p>
                    
#                     <p style="margin-top: 15px">Thanks,<br>VMS Team</p>
#                 """,
#                 now=True,
#             )

#             # doc.mail_sent_to_purchase_head = 1
#             # frappe.db.commit()
#             frappe.db.set_value("Vendor Onboarding", doc.name, "mail_sent_to_purchase_head", 1)


#             return {
#                 "status": "success",
#                 "message": "Email sent successfully."
#             }

#     except Exception as e:
#         frappe.log_error(frappe.get_traceback(), "Email Error")
#         return {
#             "status": "error",
#             "message": "Failed to send email.",
#             "error": str(e)
#         }


@frappe.whitelist(allow_guest=True)
def send_mail_purchase_head(doc, method=None):
    try:
        if doc:
            vendor_master = frappe.get_doc("Vendor Master", doc.ref_no)

            # Get team of the registered_by employee
            team = frappe.db.get_value("Employee", {"user_id": doc.registered_by}, "team")

            if not team:
                return {
                    "status": "error",
                    "message": "Team not found for the registered_by user."
                }
            
            # check if multiple purchase heads is check or not in team doc
            mul_purchase_heads = frappe.db.get_value("Team Master", team, "multiple_purchase_heads")
            
            recipient_emails = []

            if mul_purchase_heads:
                employee = frappe.get_doc("Employee", {"user_id": doc.registered_by})

                if employee.get("multiple_purchase_heads"):
                    for row in employee.get("purchase_heads", []):
                        if row.user_id:
                            recipient_emails.append(row.user_id)

            else:
                # Get user_ids of employees with designation 'Purchase Head' in the same team
                purchase_heads = frappe.get_all(
                    "Employee",
                    filters={"team": team, "designation": "Purchase Head"},
                    fields=["user_id"]
                )

                recipient_emails = [emp.user_id for emp in purchase_heads if emp.user_id]

            if not recipient_emails:
                return {
                    "status": "error",
                    "message": "No Purchase Head found in the same team."
                }
            
            conf = frappe.conf
            http_server = conf.get("frontend_http")
            full_name = frappe.db.get_value("Employee", {"user_id": doc.purchase_t_approval}, "full_name") 

            # Send email
            frappe.custom_sendmail(
                recipients=recipient_emails,
                subject=f"Vendor {vendor_master.vendor_name} approved by Purchase Team {full_name} ",
                cc=doc.registered_by, 
                message=f"""
                    <p>Dear Purchase Head,</p>
                    <p>The vendor {vendor_master.vendor_name} <strong>({doc.ref_no})</strong> has completed its onboarding form.<br><strong>{ frappe.db.get_value("Employee", {"user_id": doc.purchase_t_approval}, "full_name") }</strong>
                        from <strong>Purchase Team</strong> has approved the Vendor Onboarding form.</p>
                    <p>Please Log-in into Portal, Review the details and take necessary actions.</p>
                    <p>
                        <a href="{http_server}" style="
                            background-color: #28a745;
                            color: white;
                            padding: 10px 20px;
                            text-decoration: none;
                            border-radius: 5px;
                            display: inline-block;
                            font-weight: bold;
                        ">
                            Log-in into Portal
                        </a>
                    </p>
                    
                    <p style="margin-top: 15px">Thanks,<br>VMS Team</p>
                """,
                now=True,
            )

            # doc.mail_sent_to_purchase_head = 1
            # frappe.db.commit()
            frappe.db.set_value("Vendor Onboarding", doc.name, "mail_sent_to_purchase_head", 1)
            frappe.db.set_value("Vendor Onboarding", doc.name, "approvals_mail_sent_time", now_datetime())

            return {
                "status": "success",
                "message": "Email sent successfully."
            }

    except Exception as e:
        frappe.log_error(frappe.get_traceback(), "Email Error")
        return {
            "status": "error",
            "message": "Failed to send email.",
            "error": str(e)
        }


@frappe.whitelist(allow_guest=True)
def send_mail_account_team(doc, method=None):
    try:
        if doc:
            vendor_master = frappe.get_doc("Vendor Master", doc.ref_no)
            
            recipient_emails = []
            
            # Get company from doc (simple field)
            company_name = doc.company_name
            
            if company_name:
                # Get all employees where designation is "Accounts Team" 
                # and company child table contains the matching company
                employees = frappe.get_all(
                    "Employee", 
                    filters={
                        "designation": "Accounts Team"
                    }, 
                    fields=["name", "user_id"]
                )
                
                # Filter employees who have the matching company in their company child table
                for employee in employees:
                    if employee.user_id:
                        # print("employee user_id:", employee.user_id)
                        # Get the employee document to check company child table
                        emp_doc = frappe.get_doc("Employee", employee.name)
                        # print("emp_doc.company:", emp_doc.company)
                        
                        # Check if the company exists in employee's company child table
                        if hasattr(emp_doc, 'company') and emp_doc.company:
                            for company_row in emp_doc.company:
                                try:
                                    # print("company_row:", company_row)
                                    # print("company_row.company_name:", company_row.company_name)
                                    # print("comparing with doc.company:", company_name)
                                    
                                    if company_row.company_name == company_name:
                                        if employee.user_id not in recipient_emails:
                                            recipient_emails.append(employee.user_id)
                                            # print("Added to recipients:", employee.user_id)
                                        break  # Found match, no need to check other companies
                                except Exception as row_error:
                                    # print("Error processing company row:", str(row_error))
                                    # print("Company row type:", type(company_row))
                                    # print("Company row dict:", company_row.__dict__ if hasattr(company_row, '__dict__') else 'No __dict__')
                                    continue
            
            # Check if we found any recipients
            if not recipient_emails:
                return {
                    "status": "error",
                    "message": "No employees found with designation 'Accounts Team' in the specified company."
                }
            conf = frappe.conf
            http_server = conf.get("frontend_http")
            full_name = frappe.db.get_value("Employee", {"user_id": doc.purchase_h_approval}, "full_name") 

            # Send email to all recipients
            frappe.custom_sendmail(
                recipients=recipient_emails,
                subject=f"Vendor {vendor_master.vendor_name} approved by Purchase Head {full_name} ",
                cc=doc.registered_by,
                message=f"""
                    <p>Dear Accounts Team,</p>
                    <p>The vendor {vendor_master.vendor_name} <strong>({doc.ref_no})</strong> has completed the onboarding form ({doc.name}).<br><strong>{ frappe.db.get_value("Employee", {"user_id": doc.purchase_h_approval}, "full_name") }</strong> 
                        (Purchase Head) has approved the Vendor Onboarding form.</p>
                    <p>Please Log-in into Portal, Review the details and take necessary actions.</p>
                    <p>
                        <a href="{http_server}" style="
                            background-color: #28a745;
                            color: white;
                            padding: 10px 20px;
                            text-decoration: none;
                            border-radius: 5px;
                            display: inline-block;
                            font-weight: bold;
                        ">
                            Log-in into Portal
                        </a>
                    </p>
                    <p style="margin-top: 15px">Thanks,<br>VMS Team</p>
                """,
                now=True,
            )

            # Mark as mail sent
            # doc.mail_sent_to_purchase_team = 1
            frappe.db.set_value("Vendor Onboarding", doc.name, "mail_sent_to_account_team", 1)
            frappe.db.set_value("Vendor Onboarding", doc.name, "approvals_mail_sent_time", now_datetime())

            return {
                "status": "success",
                "message": f"Email sent successfully to {len(recipient_emails)} recipients.",
                "recipients": recipient_emails
            }

    except Exception as e:
        frappe.log_error(frappe.get_traceback(), "Email Error")
        return {
            "status": "error",
            "message": "Failed to send email.",
            "error": str(e)
        }
    

# sent rejection email to vendor with reason

def send_rejection_email(doc, method=None):
    try:
        if not doc:
            return {
                "status": "error",
                "message": "Document not found."
            }

        vendor_master = frappe.get_doc("Vendor Master", doc.ref_no)

        vendor_email = vendor_master.office_email_primary or vendor_master.office_email_secondary
        if not vendor_email:
            return {
                "status": "error",
                "message": "Vendor email not found."
            }

        conf = frappe.conf
        http_server = conf.get("frontend_http")

        document_details = (
            f"{http_server}/vendor-details-form"
            f"?tabtype=Company%20Detail"
            f"&refno={vendor_master.name}"
            f"&vendor_onboarding={doc.name}"
        )

        # Build CC list based on conditions
        cc_list = []
        if doc.purchase_h_approval:
            if doc.purchase_t_approval:
                cc_list.append(doc.purchase_t_approval)

        if doc.accounts_t_approval:
            if doc.purchase_t_approval:
                cc_list.append(doc.purchase_t_approval)
            if doc.purchase_h_approval:
                cc_list.append(doc.purchase_h_approval)
            
        if doc.accounts_head_approval:
            if doc.accounts_t_approval:
                cc_list.append(doc.accounts_t_approval)

        # Remove duplicates and empty values
        cc_list = list({email for email in cc_list if email})

        employee_name, employee_designation = frappe.db.get_value(
            "Employee",
            {"user_id": doc.rejected_by},
            ["full_name", "designation"]
        )

        frappe.custom_sendmail(
            recipients=cc_list,
            cc=[vendor_email],
            subject=f"Vendor {vendor_master.vendor_name} has been Rejected",
            message=f"""
                <p>Dear Sir/Madam,</p>
                 <p>The vendor {vendor_master.vendor_name} <strong>({doc.ref_no})</strong> has been rejected 
                    by {employee_name} ({employee_designation}). The reason of rejection is : 
                    <strong>{doc.reason_for_rejection}</strong>.</p>
                
                <p>Please Log-in into Portal, Review the details and take necessary actions.</p>
                
                <p>
                    <a href="{document_details}" style="
                        background-color: #28a745;
                        color: white;
                        padding: 10px 20px;
                        text-decoration: none;
                        border-radius: 5px;
                        display: inline-block;
                        font-weight: bold;
                    ">
                        Log-in into Portal
                    </a>
                </p>
                
                <p style="margin-top: 15px">Thanks,<br>VMS Team</p>
            """,
            now=True,
        )
        frappe.db.set_value("Vendor Onboarding", doc.name, "rejected_mail_sent", 1)
        frappe.db.set_value("Vendor Onboarding", doc.name, "approvals_mail_sent_time", now_datetime())

        return {
            "status": "success",
            "message": "Email sent successfully."
        }

    except Exception as e:
        frappe.log_error(frappe.get_traceback(), "Email Error")
        return {
            "status": "error",
            "message": "Failed to send email.",
            "error": str(e)
        }



# update the vendor onboarding record table with the latest status and data in the table (present in vendor master)
@frappe.whitelist(allow_guest=True)
def update_ven_onb_record_table(doc, method=None):
    try:
        vendor_master = frappe.get_doc("Vendor Master", doc.ref_no)

        found = False

        for row in vendor_master.vendor_onb_records:
            if row.vendor_onboarding_no == doc.name:
                row.onboarding_form_status = doc.onboarding_form_status
                row.registered_by = doc.registered_by
                row.purchase_team_approval = doc.purchase_t_approval
                row.purchase_head_approval = doc.purchase_h_approval
                row.accounts_team_approval = doc.accounts_t_approval
                found = True
                break

        if not found:
            vendor_master.append("vendor_onb_records", {
                "vendor_onboarding_no": doc.name,
                "onboarding_form_status": doc.onboarding_form_status,
                "registered_by": doc.registered_by,
                "purchase_team_approval": doc.purchase_t_approval,
                "purchase_head_approval": doc.purchase_h_approval,
                "accounts_team_approval": doc.accounts_t_approval
            })

        vendor_master.save(ignore_permissions=True)
        frappe.db.commit()

        return {
            "status": "success",
            "message": "Vendor Onboarding Record table updated successfully."
        }

    except Exception as e:
        frappe.log_error(frappe.get_traceback(), "Update Vendor Onboarding Record Error")
        return {
            "status": "error",
            "message": "Failed to update Vendor Onboarding Record table.",
            "error": str(e)
        }
    


def update_van_core_docs(doc, method=None):
    if doc.head_target == 1 and doc.registered_for_multi_companies == 1:
        core_docs = frappe.get_all("Vendor Onboarding", filters = {"unique_multi_comp_id":doc.unique_multi_comp_id, "head_target": 0}, fields=["name"])
        if len(core_docs)<1:
            return
        
        for core_doc in core_docs:
            vn_onb = frappe.get_doc("Vendor Onboarding", core_doc)
            vn_onb.qms_form_link = doc.qms_form_link
            vn_onb.form_fully_submitted_by_vendor = doc.form_fully_submitted_by_vendor
            vn_onb.qms_form_filled = doc.qms_form_filled
            vn_onb.sent_registration_email_link = doc.sent_registration_email_link
            vn_onb.sent_qms_form_link = doc.sent_qms_form_link
            
            vn_onb.enterprise = doc.enterprise
            vn_onb.number_of_employee = []
            vn_onb.machinery_detail = []
            vn_onb.testing_detail = []
            vn_onb.reputed_partners = []
            vn_onb.contact_details = []


            for noe in doc.number_of_employee:
                vn_onb.append("number_of_employee", {
                    "production": noe.production,
                    "qaqc": noe.qaqc,
                    "logistics": noe.logistics,
                    "marketing": noe.marketing,
                    "r_d": noe.r_d,
                    "hse": noe.hse,
                    "other": noe.other
                    })
                
            
            for md in doc.machinery_detail:
                vn_onb.append("machinery_detail", {
                    "equipment_name": md.equipment_name,
                    "equipment_qty": md.equipment_qty,
                    "capacity": md.capacity,
                    "remarks": md.remarks
                    })
                
            for td in doc.testing_detail:
                vn_onb.append("testing_detail", {
                    "equipment_name": td.equipment_name,
                    "equipment_qty": td.equipment_qty,
                    "capacity": td.capacity,
                    "remarks": td.remarks
                    })
                
                
            for rp in doc.reputed_partners:
                vn_onb.append("reputed_partners", {
                    "company_name": rp.company_name,
                    "test": rp.test,
                    "supplied_qtyyear": rp.supplied_qtyyear,
                    "remark": rp.remark
                    })
                
                
            for cd in doc.contact_details:
                vn_onb.append("contact_details", {
                    "first_name": cd.first_name,
                    "last_name": cd.last_name,
                    "designation": cd.designation,
                    "email": cd.email,
                    "contact_number": cd.contact_number,
                    "department_name": cd.department_name
                    })
                
            vn_onb.save()
                
                
            
def sent_asa_form_link(doc, method=None):
    try:
        if doc.ref_no:
            vendor_master = frappe.get_doc("Vendor Master", doc.ref_no)

            # Only send if ASA is required and not already sent
            if doc.asa_required and not vendor_master.asa_required:
                http_server = frappe.conf.get("backend_http")
                subject = "Fill ASA Form Link"
                link = f"{http_server}/annual-supplier-assessment-questionnaire/new?vendor_ref_no={vendor_master.name}"

                message = f"""
                    Hello {vendor_master.vendor_name},<br><br>
                    Kindly fill the ASA Form for your Vendor Onboarding.<br>
                    Click the link below:<br>
                    <a href="{link}">{link}</a><br><br>
                    Thank You.<br><br>
                    Regards,<br>
                    Team VMS
                """

                recipients = vendor_master.office_email_primary or vendor_master.office_email_secondary
                if recipients:
                    frappe.custom_sendmail(
                        recipients=recipients,
                        subject=subject,
                        message=message
                    )

                vendor_master.asa_required = 1
                vendor_master.save()
            else:
                pass

    except Exception:
        frappe.log_error(frappe.get_traceback(), "Error in sent_asa_form_link")





def update_vendor_master_onb_status(doc, method = None):
    if doc.onboarding_form_status != None:
        vm = frappe.get_doc("Vendor Master", doc.ref_no)
        for vonb in vm.vendor_onb_records:
            if vonb.vendor_onboarding_no == doc.name:
                vonb.onboarding_form_status = doc.onboarding_form_status

        vm.save()














def sync_maintain(doc, method= None):
    # Server Script for Vendor Onboarding
    if doc.onboarding_form_status == "Approved" and doc.data_sent_to_sap==1:
        # Check if not already synced
        if not frappe.db.get_value("Vendor Onboarding", doc.name, "synced_vendor_master"):
            frappe.call(
                "vms.vendor_onboarding.vendor_document_management.sync_vendor_documents_on_approval",
                vendor_onboarding_name=doc.name
            )
            
            # Mark as synced
            frappe.db.set_value("Vendor Onboarding", doc.name, {
                "synced_vendor_master": 1
            }, update_modified=False)
            
            frappe.msgprint("Vendor documents synced to Vendor Master successfully")


# Accounts team approval emails-----------------------------------------------

def send_approval_mail_accounts_team(doc, method=None):
    try:
        if doc:
            vendor_master = frappe.get_doc("Vendor Master", doc.ref_no)
            
            recipient_emails = doc.registered_by
            
            # company_name = doc.company_name
            
            # if company_name:
            # employees = frappe.get_all(
            #     "Employee", 
            #     filters={
            #         "designation": "Accounts Team"
            #     }, 
            #     fields=["name", "user_id"]
            # )
            
                # for employee in employees:
                #     if employee.user_id:
                #         emp_doc = frappe.get_doc("Employee", employee.name)
                        
                #         if hasattr(emp_doc, 'company') and emp_doc.company:
                #             for company_row in emp_doc.company:
                #                 try:
                #                     if company_row.company_name == company_name:
                #                         if employee.user_id not in recipient_emails:
                #                             recipient_emails.append(employee.user_id)
                #                         break  # Found match, no need to check other companies
                #                 except Exception as row_error:
                #                     continue

            # for emp in employees:
            #     if emp.get("user_id") and emp["user_id"] not in recipient_emails:
            #         recipient_emails.append(emp["user_id"])

            # Check if we found any recipients
            if not recipient_emails:
                return {
                    "status": "error",
                    "message": "No User ID present in Registered_by field ."
                }
            conf = frappe.conf
            http_server = conf.get("frontend_http")

            # Send email to all recipients
            frappe.custom_sendmail(
                recipients=recipient_emails,
                subject=f"Vendor {vendor_master.vendor_name} has completed its Onboarding form.",
                message=f"""
                    <p>Dear Accounts Team,</p>
                    <p>The vendor {vendor_master.vendor_name} <strong>({doc.ref_no})</strong> has completed its onboarding form.</p>
                    <p>Please Log-in into Portal, Review the details and take necessary actions.</p>
                    
                    <p>
                        <a href="{http_server}" style="
                            background-color: #28a745;
                            color: white;
                            padding: 10px 20px;
                            text-decoration: none;
                            border-radius: 5px;
                            display: inline-block;
                            font-weight: bold;
                        ">
                            Log-in into Portal
                        </a>
                    </p>
                    
                    <p style="margin-top: 15px">Thanks,<br>VMS Team</p>
                """,
                now=True,
            )

            frappe.db.set_value("Vendor Onboarding", doc.name, "mail_sent_to_account_team", 1)
            frappe.db.set_value("Vendor Onboarding", doc.name, "approvals_mail_sent_time", now_datetime())

            return {
                "status": "success",
                "message": f"Email sent successfully to {len(recipient_emails)} recipients.",
                "recipients": recipient_emails
            }

    except Exception as e:
        frappe.log_error(frappe.get_traceback(), "Email Error")
        return {
            "status": "error",
            "message": "Failed to send email.",
            "error": str(e)
        }



def send_approval_mail_accounts_head(doc, method=None):
    try:
        if doc:
            vendor_master = frappe.get_doc("Vendor Master", doc.ref_no)
            
            recipient_emails = []
            
            company_name = doc.company_name
            
            if company_name:
                employees = frappe.get_all(
                    "Employee", 
                    filters={
                        "designation": "Accounts Head"
                    }, 
                    fields=["name", "user_id"]
                )
                
                for employee in employees:
                    if employee.user_id:
                        emp_doc = frappe.get_doc("Employee", employee.name)
                        
                        if hasattr(emp_doc, 'company') and emp_doc.company:
                            for company_row in emp_doc.company:
                                try:
                                    if company_row.company_name == company_name:
                                        if employee.user_id not in recipient_emails:
                                            recipient_emails.append(employee.user_id)
                                        break  # Found match, no need to check other companies
                                except Exception as row_error:
                                    continue
            
            # for emp in employees:
            #     if emp.get("user_id") and emp["user_id"] not in recipient_emails:
            #         recipient_emails.append(emp["user_id"])

            # Check if we found any recipients
            if not recipient_emails:
                return {
                    "status": "error",
                    "message": "No employees found with designation 'Accounts Head' in the specified company."
                }
            
            conf = frappe.conf
            http_server = conf.get("frontend_http")
            full_name = frappe.db.get_value("Employee", {"user_id": doc.accounts_t_approval}, "full_name")


            # Send email to all recipients
            frappe.custom_sendmail(
                recipients=recipient_emails,
                subject=f"Vendor {vendor_master.vendor_name} Onboarding details has been approved by Accounts Team {full_name} ",
                message=f"""
                    <p>Dear Accounts Head,</p>
                    <p>The vendor <strong>{vendor_master.vendor_name} ({doc.ref_no})</strong> has completed the onboarding form ({doc.name}).<br><strong>{ frappe.db.get_value("Employee", {"user_id": doc.accounts_t_approval}, "full_name") }</strong> 
                        from (Accounts Team) has approved the vendor onboarding form.</p></p>
                    <p>Please Log-in into Portal, Review the details and take necessary actions.</p>
                    
                    <p>
                        <a href="{http_server}" style="
                            background-color: #28a745;
                            color: white;
                            padding: 10px 20px;
                            text-decoration: none;
                            border-radius: 5px;
                            display: inline-block;
                            font-weight: bold;
                        ">
                            Log-in into Portal
                        </a>
                    </p>
                    
                    <p style="margin-top: 15px">Thanks,<br>VMS Team</p>
                """,
                now=True,
            )

            frappe.db.set_value("Vendor Onboarding", doc.name, "mail_sent_to_account_head", 1)
            frappe.db.set_value("Vendor Onboarding", doc.name, "approvals_mail_sent_time", now_datetime())

            return {
                "status": "success",
                "message": f"Email sent successfully to {len(recipient_emails)} recipients.",
                "recipients": recipient_emails
            }

    except Exception as e:
        frappe.log_error(frappe.get_traceback(), "Email Error")
        return {
            "status": "error",
            "message": "Failed to send email.",
            "error": str(e)
        }
    

#set qms required value for mul company code


def set_qms_required_value(doc, method=None):
    if doc.registered_for_multi_companies == 1:
        for row in doc.multiple_company:
            if row.company == doc.company_name:
                frappe.db.set_value(
                    doc.doctype, 
                    doc.name, 
                    "qms_required", 
                    row.qms_required
                )
                break  






def on_update_check_fields(self, method=None):
    """
    Silent validation function that returns a detailed validation summary
    without showing any messages or popups
    """
    result = validate_mandatory_data(self.name)
    
    if result["success"]:
        # Update database directly
        self.mandatory_data_filled = 1
        frappe.db.set_value("Vendor Onboarding", self.name, "mandatory_data_filled", 1)
        
        # Store success message with data summary in mandatory_data_for_sap field
        success_message = f"""✅ VALIDATION SUCCESSFUL ✅

🎉 All mandatory SAP data has been validated successfully!

📊 VALIDATION SUMMARY:
• Vendor Type: {result.get("vendor_type", "Unknown")}
• Companies Processed: {len(result.get("data", []))}
• Banking Validation: ✅ Passed
• All Required Fields: ✅ Complete

📋 DATA READY FOR SAP INTEGRATION:
{json.dumps(result.get("data", []), indent=2)}

🚀 Status: Ready to send to SAP
📅 Validated On: {frappe.utils.now()}
"""
        frappe.db.set_value("Vendor Onboarding", self.name, "mandatory_data_for_sap", success_message)
    else:
        # Update database directly
        self.mandatory_data_filled = 0
        frappe.db.set_value("Vendor Onboarding", self.name, "mandatory_data_filled", 0)
        
        # Store detailed error information in mandatory_data_for_sap field
        error_message = f"""❌ VALIDATION FAILED ❌

🚫 Mandatory data validation did not pass. Please complete the required fields below:

📊 VALIDATION SUMMARY:
• Vendor Type: {result.get("vendor_type", "Unknown")}
• Companies Processed: {len(result.get("data", []))}

🔍 MISSING/INCOMPLETE DATA:
{result.get("message", "Unknown validation error")}

📋 STEPS TO RESOLVE:
1. Complete all missing mandatory fields listed above
2. Ensure banking details are properly filled:
   - For India: Bank Name, IFSC Code, Account Number, Account Holder Name
   - For International: International Bank Details table with beneficiary information
   - For International with Intermediate: Intermediate Bank Details table
3. Save the document again to re-validate
4. Once validation passes, data will be ready for SAP integration

📅 Last Validation Attempt: {frappe.utils.now()}
"""
        
        self.mandatory_data_for_sap = error_message
        frappe.db.set_value("Vendor Onboarding", self.name, "mandatory_data_for_sap", error_message)

    frappe.db.commit()

def safe_get_contact_detail(onb_doc, field_name):
    """
    Safely get contact detail field from the first contact record
    Similar to safe_get function used in SAP.py
    """
    try:
        if hasattr(onb_doc, 'contact_details') and onb_doc.contact_details and len(onb_doc.contact_details) > 0:
            first_contact = onb_doc.contact_details[0]
            return getattr(first_contact, field_name, "") or ""
        return ""
    except:
        return ""


def safe_get(doc, table_field, index, field_name):
    """
    Safely get field from table record matching SAP integration function
    """
    try:
        if hasattr(doc, table_field):
            table_data = getattr(doc, table_field)
            if table_data and len(table_data) > index:
                return getattr(table_data[index], field_name, "") or ""
        return ""
    except:
        return ""


def validate_mandatory_data(onb_ref):
    """
    Enhanced validation function that matches SAP integration logic exactly
    Handles domestic (India), international, and Not-Registered GST vendors
    """
    try:
        # Get main documents
        onb = safe_get_doc("Vendor Onboarding", onb_ref)

        onb_vm = safe_get_doc("Vendor Master", getattr(onb, "ref_no", None))
        onb_pmd = safe_get_doc("Vendor Onboarding Payment Details", getattr(onb, "payment_detail", None))
        pur_org = safe_get_doc("Purchase Organization Master", getattr(onb, "purchase_organization", None))
        pur_grp = safe_get_doc("Purchase Group Master", getattr(onb, "purchase_group", None))
        acc_grp = safe_get_doc("Account Group Master", getattr(onb, "account_group", None))
        onb_reco = safe_get_doc("Reconciliation Account", getattr(onb, "reconciliation_account", None))
        onb_pm_term = safe_get_doc("Terms of Payment Master", getattr(onb, "terms_of_payment", None))
        onb_inco = safe_get_doc("Incoterm Master", getattr(onb, "incoterms", None))
        onb_bank = safe_get_doc("Bank Master", getattr(onb_pmd, "bank_name", None))
        onb_legal_doc = safe_get_doc("Legal Documents", getattr(onb, "document_details", None))


        # Boolean field mappings
        payee = 'X' if onb.payee_in_document == 1 else ''
        gr_based_inv_ver = 'X' if onb.gr_based_inv_ver == 1 else ''
        service_based_inv_ver = 'X' if onb.service_based_inv_ver == 1 else ''
        check_double_invoice = 'X' if onb.check_double_invoice == 1 else ''

        # Get vendor type names
        vendor_type_names = []
        for row in onb.vendor_types:
            if row.vendor_type:
                vendor_type_names.append(row.vendor_type)

        validation_errors = []
        data_list = []

        # Check vendor country to determine if domestic or international
        is_domestic_vendor = onb.vendor_country == "India"

        # Validate banking details based on vendor country
        banking_validation_errors = validate_banking_details(onb_pmd, is_domestic_vendor)
        if banking_validation_errors:
            validation_errors.extend(banking_validation_errors)

        # Process each company in vendor_company_details
        for company in onb.vendor_company_details:
            vcd = safe_get_doc("Vendor Onboarding Company Details", company.vendor_company_details)
            com_vcd = safe_get_doc("Company Master", vcd.company_name)
            
            # Get country information for this company
            country_doc = safe_get_doc("Country Master", onb.vendor_country)
            country_code = country_doc.country_code
            
            # Set Zuawa based on SAP client code logic from integration
            sap_client_code = com_vcd.sap_client_code
            Zuawa = "001"  # Default value as per integration code

            if is_domestic_vendor:
                # **DOMESTIC VENDOR - Process GST entries**
                print(f"Processing Domestic Vendor - Company: {vcd.company_name}")
                
                if not hasattr(vcd, 'comp_gst_table') or not vcd.comp_gst_table:
                    validation_errors.append(f"Company {com_vcd.company_code}: No GST entries found for domestic vendor")
                    continue
                
                # Process each GST entry for domestic vendors
                for gst_index, gst_table in enumerate(vcd.comp_gst_table):
                    # Get GST-specific data
                    gst_ven_type = gst_table.gst_ven_type
                    gst_state = gst_table.gst_state
                    gst_num = gst_table.gst_number or "0"
                    gst_pin = gst_table.pincode
                    
                    # Get address details
                    gst_addrs = safe_get_doc("Pincode Master", gst_pin)
                    gst_city = gst_addrs.city
                    gst_country = gst_addrs.country
                    gst_district = gst_addrs.district
                    gst_state_doc = safe_get_doc("State Master", gst_state)
                    
                    # Build address text as per integration logic
                    gst_address_text = ", ".join(filter(None, [
                        gst_city,
                        gst_district,
                        gst_state
                    ]))

                    # Build complete data dictionary following SAP integration structure
                    data = {
                        "Bukrs": com_vcd.company_code,
                        "Ekorg": pur_org.purchase_organization_code,
                        "Ktokk": acc_grp.account_group_code,
                        "Title": "",
                        "Name1": onb_vm.vendor_name,
                        "Name2": "",
                        "Sort1": onb_vm.search_term if hasattr(onb_vm, 'search_term') else "",
                        "Street": vcd.address_line_1,
                        "StrSuppl1": gst_address_text or "",
                        "StrSuppl2": "",
                        "StrSuppl3": "",
                        "PostCode1": gst_pin,
                        "City1": gst_city,
                        "Country": country_code,
                        "J1kftind": "",
                        "Region": gst_state_doc.sap_state_code if hasattr(gst_state_doc, 'sap_state_code') else "",
                        "TelNumber": "",
                        "MobNumber": onb_vm.mobile_number,
                        "SmtpAddr": onb_vm.office_email_primary,
                        "SmtpAddr1": onb_vm.office_email_secondary if hasattr(onb_vm, 'office_email_secondary') else "",
                        "Zuawa": Zuawa,
                        "Akont": onb_reco.reconcil_account_code,
                        "Waers": onb_pmd.currency_code if hasattr(onb_pmd, 'currency_code') else "",
                        "Zterm": onb_pm_term.terms_of_payment_code,
                        "Inco1": onb_inco.incoterm_code,
                        "Inco2": onb_inco.incoterm_name,
                        "Kalsk": "",
                        "Ekgrp": pur_grp.purchase_group_code,
                        "Xzemp": payee,
                        "Reprf": check_double_invoice,
                        "Webre": gr_based_inv_ver,
                        "Lebre": service_based_inv_ver,
                        "Stcd3": gst_num if gst_ven_type != "Not-Registered" else "0",
                        "J1ivtyp": vendor_type_names[0] if vendor_type_names else "",
                        "J1ipanno": vcd.company_pan_number if gst_ven_type != "Not-Registered" and hasattr(vcd, 'company_pan_number') else "0",
                        "J1ipanref": onb_legal_doc.name_on_company_pan if hasattr(onb_legal_doc, 'name_on_company_pan') else "",
                        "Namev": safe_get_contact_detail(onb, "first_name"),
                        "Name11": safe_get_contact_detail(onb, "last_name"),
                        "Bankl": onb_bank.bank_code if onb_bank else "",
                        "Bankn": onb_pmd.account_number if hasattr(onb_pmd, 'account_number') else "",
                        "Bkref": onb_pmd.ifsc_code if hasattr(onb_pmd, 'ifsc_code') else "",
                        "Banka": onb_bank.bank_name if onb_bank else "",
                        "Koinh": onb_pmd.name_of_account_holder if hasattr(onb_pmd, 'name_of_account_holder') else "",
                        "Xezer": "",
                        # International bank fields (empty for domestic)
                        "ZZBENF_NAME": safe_get(onb_pmd, "international_bank_details", 0, "beneficiary_name"),
                        "ZZBEN_BANK_NM": safe_get(onb_pmd, "international_bank_details", 0, "beneficiary_bank_name"),
                        "ZZBEN_ACCT_NO": safe_get(onb_pmd, "international_bank_details", 0, "beneficiary_account_no"),
                        "ZZBENF_IBAN": safe_get(onb_pmd, "international_bank_details", 0, "beneficiary_iban_no"),
                        "ZZBENF_BANKADDR": safe_get(onb_pmd, "international_bank_details", 0, "beneficiary_bank_address"),
                        "ZZBENF_SHFTADDR": safe_get(onb_pmd, "international_bank_details", 0, "beneficiary_swift_code"),
                        "ZZBENF_ACH_NO": safe_get(onb_pmd, "international_bank_details", 0, "beneficiary_ach_no"),
                        "ZZBENF_ABA_NO": safe_get(onb_pmd, "international_bank_details", 0, "beneficiary_aba_no"),
                        "ZZBENF_ROUTING": safe_get(onb_pmd, "international_bank_details", 0, "beneficiary_routing_no"),
                        # Intermediate bank fields (empty for domestic)
                        "ZZINTR_ACCT_NO": safe_get(onb_pmd, "intermediate_bank_details", 0, "intermediate_account_no"),
                        "ZZINTR_IBAN": safe_get(onb_pmd, "intermediate_bank_details", 0, "intermediate_iban_no"),
                        "ZZINTR_BANK_NM": safe_get(onb_pmd, "intermediate_bank_details", 0, "intermediate_bank_name"),
                        "ZZINTR_BANKADDR": safe_get(onb_pmd, "intermediate_bank_details", 0, "intermediate_bank_address"),
                        "ZZINTR_SHFTADDR": safe_get(onb_pmd, "intermediate_bank_details", 0, "intermediate_swift_code"),
                        "ZZINTR_ACH_NO": safe_get(onb_pmd, "intermediate_bank_details", 0, "intermediate_ach_no"),
                        "ZZINTR_ABA_NO": safe_get(onb_pmd, "intermediate_bank_details", 0, "intermediate_aba_no"),
                        "ZZINTR_ROUTING": safe_get(onb_pmd, "intermediate_bank_details", 0, "intermediate_routing_no"),
                        "Refno": onb.ref_no,
                        "Vedno": "",
                        "Zmsg": ""
                    }
                    
                    # Validate this GST entry
                    validation_result = validate_data_fields(data, f"Company {com_vcd.company_code} - GST Entry {gst_index + 1} ({gst_num})", is_domestic_vendor, gst_ven_type)
                    if validation_result["errors"]:
                        validation_errors.extend(validation_result["errors"])
                    
                    data_list.append(data)

            else:
                # **INTERNATIONAL VENDOR - Single entry per company**
                print(f"Processing International Vendor - Company: {vcd.company_name}")
                
                # Get international address details
                gst_state = vcd.international_state if hasattr(vcd, 'international_state') else ""
                gst_pin = vcd.international_zipcode if hasattr(vcd, 'international_zipcode') else ""
                gst_city = vcd.international_city if hasattr(vcd, 'international_city') else ""
                gst_country = vcd.international_country if hasattr(vcd, 'international_country') else ""
                
                # Build address text for international
                gst_address_text = ", ".join(filter(None, [
                    gst_city,
                    gst_country,
                    gst_state
                ]))

                # Build data for international vendor
                data = {
                    "Bukrs": com_vcd.company_code,
                    "Ekorg": pur_org.purchase_organization_code,
                    "Ktokk": acc_grp.account_group_code,
                    "Title": "",
                    "Name1": onb_vm.vendor_name,
                    "Name2": "",
                    "Sort1": onb_vm.search_term if hasattr(onb_vm, 'search_term') else "",
                    "Street": vcd.address_line_1,
                    "StrSuppl1": gst_address_text or "",
                    "StrSuppl2": "",
                    "StrSuppl3": "",
                    "PostCode1": gst_pin,
                    "City1": gst_city,
                    "Country": country_code,
                    "J1kftind": "",
                    "Region": "ZZ",  # Fixed value for international as per integration
                    "TelNumber": "",
                    "MobNumber": onb_vm.mobile_number,
                    "SmtpAddr": onb_vm.office_email_primary,
                    "SmtpAddr1": onb_vm.office_email_secondary if hasattr(onb_vm, 'office_email_secondary') else "",
                    "Zuawa": Zuawa,
                    "Akont": onb_reco.reconcil_account_code,
                    "Waers": onb_pmd.currency_code if hasattr(onb_pmd, 'currency_code') else "",
                    "Zterm": onb_pm_term.terms_of_payment_code,
                    "Inco1": onb_inco.incoterm_code,
                    "Inco2": onb_inco.incoterm_name,
                    "Kalsk": "",
                    "Ekgrp": pur_grp.purchase_group_code,
                    "Xzemp": payee,
                    "Reprf": check_double_invoice,
                    "Webre": gr_based_inv_ver,
                    "Lebre": service_based_inv_ver,
                    "Stcd3": "0",  # Fixed value for international
                    "J1ivtyp": vendor_type_names[0] if vendor_type_names else "",
                    "J1ipanno": "0",  # Fixed value for international
                    "J1ipanref": onb_legal_doc.name_on_company_pan if hasattr(onb_legal_doc, 'name_on_company_pan') else "",
                    "Namev": safe_get_contact_detail(onb, "first_name"),
                    "Name11": safe_get_contact_detail(onb, "last_name"),
                    "Bankl": onb_bank.bank_code if onb_bank else "",
                    "Bankn": onb_pmd.account_number if hasattr(onb_pmd, 'account_number') else "",
                    "Bkref": onb_pmd.ifsc_code if hasattr(onb_pmd, 'ifsc_code') else "",
                    "Banka": onb_bank.bank_name if onb_bank else "",
                    "Koinh": onb_pmd.name_of_account_holder if hasattr(onb_pmd, 'name_of_account_holder') else "",
                    "Xezer": "",
                    # International bank fields (mandatory for international)
                    "ZZBENF_NAME": safe_get(onb_pmd, "international_bank_details", 0, "beneficiary_name"),
                    "ZZBEN_BANK_NM": safe_get(onb_pmd, "international_bank_details", 0, "beneficiary_bank_name"),
                    "ZZBEN_ACCT_NO": safe_get(onb_pmd, "international_bank_details", 0, "beneficiary_account_no"),
                    "ZZBENF_IBAN": safe_get(onb_pmd, "international_bank_details", 0, "beneficiary_iban_no"),
                    "ZZBENF_BANKADDR": safe_get(onb_pmd, "international_bank_details", 0, "beneficiary_bank_address"),
                    "ZZBENF_SHFTADDR": safe_get(onb_pmd, "international_bank_details", 0, "beneficiary_swift_code"),
                    "ZZBENF_ACH_NO": safe_get(onb_pmd, "international_bank_details", 0, "beneficiary_ach_no"),
                    "ZZBENF_ABA_NO": safe_get(onb_pmd, "international_bank_details", 0, "beneficiary_aba_no"),
                    "ZZBENF_ROUTING": safe_get(onb_pmd, "international_bank_details", 0, "beneficiary_routing_no"),
                    # Intermediate bank fields (optional for international)
                    "ZZINTR_ACCT_NO": safe_get(onb_pmd, "intermediate_bank_details", 0, "intermediate_account_no"),
                    "ZZINTR_IBAN": safe_get(onb_pmd, "intermediate_bank_details", 0, "intermediate_iban_no"),
                    "ZZINTR_BANK_NM": safe_get(onb_pmd, "intermediate_bank_details", 0, "intermediate_bank_name"),
                    "ZZINTR_BANKADDR": safe_get(onb_pmd, "intermediate_bank_details", 0, "intermediate_bank_address"),
                    "ZZINTR_SHFTADDR": safe_get(onb_pmd, "intermediate_bank_details", 0, "intermediate_swift_code"),
                    "ZZINTR_ACH_NO": safe_get(onb_pmd, "intermediate_bank_details", 0, "intermediate_ach_no"),
                    "ZZINTR_ABA_NO": safe_get(onb_pmd, "intermediate_bank_details", 0, "intermediate_aba_no"),
                    "ZZINTR_ROUTING": safe_get(onb_pmd, "intermediate_bank_details", 0, "intermediate_routing_no"),
                    "Refno": onb.ref_no,
                    "Vedno": "",
                    "Zmsg": ""
                }
                
                # Validate international vendor data
                validation_result = validate_data_fields(data, f"Company {com_vcd.company_code} - International", is_domestic_vendor, "International")
                if validation_result["errors"]:
                    validation_errors.extend(validation_result["errors"])
                
                data_list.append(data)
				
        # Return results based on validation
        if validation_errors:
            error_message = "Missing Mandatory Fields:\n" + "\n".join(validation_errors)
            frappe.log_error(error_message, "Mandatory Data Validation Failed")
            return {
                "success": False,
                "message": error_message,
                "data": data_list,
                "vendor_type": "International" if not is_domestic_vendor else "Domestic"
            }
        else:
            return {
                "success": True,
                "message": f"✅ Validation passed for {len(data_list)} company records. Vendor Type: {'Domestic (India)' if is_domestic_vendor else 'International'}",
                "data": data_list,
                "vendor_type": "International" if not is_domestic_vendor else "Domestic"
            }
			
    except Exception as e:
        error_message = f"Error during validation: {str(e)}"
        frappe.log_error(error_message, "Mandatory Data Validation Error")
        return {
            "success": False,
            "message": error_message,
            "data": [],
            "vendor_type": "Unknown"
        }


def validate_data_fields(data, context_label, is_domestic_vendor, gst_ven_type):
    """
    Validate data fields based on vendor type and GST registration status
    """
    validation_errors = []
    
    # Field descriptions for better error messages
    field_descriptions = {
        "Bukrs": "Company Code (Company Master)",
        "Ekorg": "Purchase Organization Code (Purchase Organization Master)",
        "Ktokk": "Account Group Code (Account Group Master)",
        "Name1": "Vendor Name (Vendor Master)",
        "Street": "Address Line 1 (Vendor Onboarding Company Details)",
        "PostCode1": "Pincode (Vendor Onboarding Company Details)",
        "City1": "City (Vendor Onboarding Company Details)",
        "Country": "Country (Vendor Onboarding Company Details)",
        "Region": "State/Region (State Master or International)",
        "MobNumber": "Mobile Number (Vendor Master)",
        "SmtpAddr": "Primary Email (Vendor Master)",
        "Akont": "Reconciliation Account Code (Reconciliation Account)",
        "Waers": "Currency Code (Vendor Onboarding Payment Details)",
        "Zterm": "Terms of Payment Code (Terms of Payment Master)",
        "Inco1": "Incoterm Code (Incoterm Master)",
        "Inco2": "Incoterm Name (Incoterm Master)",
        "Ekgrp": "Purchase Group Code (Purchase Group Master)",
        "J1ivtyp": "Vendor Type (Vendor Type Master)",
        "Refno": "Reference Number (Vendor Onboarding)",
        # Banking fields
        "Bankl": "Bank Code (Bank Master)",
        "Bankn": "Account Number (Vendor Onboarding Payment Details)",
        "Bkref": "IFSC Code (Vendor Onboarding Payment Details)",
        "Banka": "Bank Name (Bank Master)",
        "Koinh": "Name of Account Holder (Vendor Onboarding Payment Details)",
        # International bank fields
        "ZZBENF_NAME": "Beneficiary Name (International Bank Details)",
        "ZZBEN_BANK_NM": "Beneficiary Bank Name (International Bank Details)",
        "ZZBEN_ACCT_NO": "Beneficiary Account Number (International Bank Details)",
        "ZZBENF_SHFTADDR": "Beneficiary SWIFT Code (International Bank Details)",
        # Intermediate bank fields
        "ZZINTR_BANK_NM": "Intermediate Bank Name (Intermediate Bank Details)",
        "ZZINTR_SHFTADDR": "Intermediate SWIFT Code (Intermediate Bank Details)",
    }

    # Fields allowed to be empty based on vendor type and GST status
    allowed_empty_fields = {
        "Title", "Name2", "StrSuppl2", "StrSuppl3", "J1kftind", "Zuawa", 
        "Kalsk", "TelNumber", "SmtpAddr1", "Namev", "Name11", "Sort1",
        "Xezer", "Vedno", "Zmsg", "StrSuppl1"
    }
    
    # Add conditional allowed empty fields based on vendor type
    if is_domestic_vendor:
        # For domestic vendors, international/intermediate bank fields can be empty
        allowed_empty_fields.update({
            "ZZBENF_NAME", "ZZBEN_BANK_NM", "ZZBEN_ACCT_NO", "ZZBENF_IBAN",
            "ZZBENF_BANKADDR", "ZZBENF_SHFTADDR", "ZZBENF_ACH_NO", "ZZBENF_ABA_NO",
            "ZZBENF_ROUTING", "ZZINTR_ACCT_NO", "ZZINTR_IBAN", "ZZINTR_BANK_NM",
            "ZZINTR_BANKADDR", "ZZINTR_SHFTADDR", "ZZINTR_ACH_NO", "ZZINTR_ABA_NO",
            "ZZINTR_ROUTING"
        })
        
        # For Not-Registered GST vendors, GST-related fields can be empty/default
        if gst_ven_type == "Not-Registered":
            allowed_empty_fields.update({"Stcd3", "J1ipanno"})
        
    else:
        # For international vendors, domestic bank fields can be empty, but some international fields are mandatory
        allowed_empty_fields.update({
            "Bankl", "Bankn", "Bkref", "Banka", "Koinh", "Stcd3", "J1ipanno"
        })
        
        # Additional international fields that can be empty
        allowed_empty_fields.update({
            "J1ipanref", "ZZBENF_IBAN", "ZZBENF_ACH_NO", "ZZBENF_ABA_NO", "ZZBENF_ROUTING"
        })
        
        # Intermediate bank fields are optional for international vendors
        allowed_empty_fields.update({
            "ZZINTR_ACCT_NO", "ZZINTR_IBAN", "ZZINTR_BANK_NM",
            "ZZINTR_BANKADDR", "ZZINTR_SHFTADDR", "ZZINTR_ACH_NO", 
            "ZZINTR_ABA_NO", "ZZINTR_ROUTING"
        })

    # Check for missing mandatory data
    missing_fields = []
    for field_key, field_value in data.items():
        # Skip fields that are intentionally allowed to be empty
        if field_key in allowed_empty_fields:
            continue
            
        # Check if field is None, empty string, or whitespace only
        if field_value is None or field_value == "" or (isinstance(field_value, str) and field_value.strip() == ""):
            field_description = field_descriptions.get(field_key, field_key)
            missing_fields.append(f"{field_description}")

    if missing_fields:
        validation_errors.append(f"{context_label}: Missing mandatory fields - {', '.join(missing_fields)}")
    
    return {"errors": validation_errors}


def validate_banking_details(payment_details, is_domestic_vendor):
    """
    Validate banking details based on vendor country - matches SAP integration logic
    India = domestic bank validation
    Other countries = international + intermediate bank validation
    """
    validation_errors = []
    
    if is_domestic_vendor:
        # Validate domestic banking details for Indian vendors
        if not hasattr(payment_details, 'bank_name') or not payment_details.bank_name:
            validation_errors.append("Bank Name is required for domestic vendors")
        if not hasattr(payment_details, 'ifsc_code') or not payment_details.ifsc_code:
            validation_errors.append("IFSC Code is required for domestic vendors")
        if not hasattr(payment_details, 'account_number') or not payment_details.account_number:
            validation_errors.append("Account Number is required for domestic vendors")
        if not hasattr(payment_details, 'name_of_account_holder') or not payment_details.name_of_account_holder:
            validation_errors.append("Name of Account Holder is required for domestic vendors")
    else:
        # Validate international banking details for foreign vendors
        if not hasattr(payment_details, 'international_bank_details') or not payment_details.international_bank_details or len(payment_details.international_bank_details) == 0:
            validation_errors.append("International Bank Details table is empty (required for international vendors)")
        else:
            # Validate first international bank record (primary bank)
            intl_bank = payment_details.international_bank_details[0]
            required_intl_fields = {
                'beneficiary_name': 'Beneficiary Name',
                'beneficiary_bank_name': 'Beneficiary Bank Name',
                'beneficiary_account_no': 'Beneficiary Account Number',
                'beneficiary_swift_code': 'Beneficiary SWIFT Code'
            }
            
            for field, label in required_intl_fields.items():
                if not hasattr(intl_bank, field) or not getattr(intl_bank, field):
                    validation_errors.append(f"{label} is required in International Bank Details")
        
        # Check if intermediate bank details are provided and validate them
        if hasattr(payment_details, 'add_intermediate_bank_details') and payment_details.add_intermediate_bank_details:
            if not hasattr(payment_details, 'intermediate_bank_details') or not payment_details.intermediate_bank_details or len(payment_details.intermediate_bank_details) == 0:
                validation_errors.append("Intermediate Bank Details table is empty but 'Add Intermediate Bank Details' is checked")
            else:
                # Validate first intermediate bank record
                inter_bank = payment_details.intermediate_bank_details[0]
                required_inter_fields = {
                    'intermediate_bank_name': 'Intermediate Bank Name',
                    'intermediate_swift_code': 'Intermediate SWIFT Code'
                }
                
                for field, label in required_inter_fields.items():
                    if not hasattr(inter_bank, field) or not getattr(inter_bank, field):
                        validation_errors.append(f"{label} is required in Intermediate Bank Details")
    
    return validation_errors


# Additional helper function for testing validation
@frappe.whitelist(allow_guest=True)
def test_validation_with_sap_structure(onb_ref):
    """
    Test function to validate data structure matches SAP integration exactly
    Returns detailed comparison between validation and SAP integration logic
    """
    try:
        # Run validation
        validation_result = validate_mandatory_data(onb_ref)
        
        # Get the same documents for comparison
        onb = frappe.get_doc("Vendor Onboarding", onb_ref)
        onb_vm = frappe.get_doc("Vendor Master", onb.ref_no)
        
        is_domestic_vendor = onb.vendor_country == "India"
        
        comparison_result = {
            "validation_result": validation_result,
            "vendor_type_detected": "Domestic" if is_domestic_vendor else "International",
            "vendor_country": onb.vendor_country,
            "companies_count": len(onb.vendor_company_details),
            "data_records_generated": len(validation_result.get("data", [])),
            "validation_passed": validation_result.get("success", False)
        }
        
        # Add GST processing info for domestic vendors
        if is_domestic_vendor:
            total_gst_entries = 0
            for company in onb.vendor_company_details:
                vcd = frappe.get_doc("Vendor Onboarding Company Details", company.vendor_company_details)
                if hasattr(vcd, 'comp_gst_table') and vcd.comp_gst_table:
                    total_gst_entries += len(vcd.comp_gst_table)
            
            comparison_result["total_gst_entries"] = total_gst_entries
            comparison_result["expected_data_records"] = total_gst_entries
        else:
            comparison_result["total_gst_entries"] = 0
            comparison_result["expected_data_records"] = len(onb.vendor_company_details)
        
        # Check if data record count matches expected
        comparison_result["data_count_matches"] = (
            comparison_result["data_records_generated"] == 
            comparison_result["expected_data_records"]
        )
        
        return comparison_result
        
    except Exception as e:
        return {
            "error": f"Test validation failed: {str(e)}",
            "validation_result": None
        }


# Additional helper function to preview SAP data structure
@frappe.whitelist(allow_guest=True)
def preview_sap_data_structure(onb_ref):
    """
    Preview the exact data structure that will be sent to SAP
    Useful for debugging and verification
    """
    try:
        validation_result = validate_mandatory_data(onb_ref)
        
        if not validation_result.get("data"):
            return {
                "error": "No data generated",
                "validation_result": validation_result
            }
        
        # Show structure of first data record
        sample_data = validation_result["data"][0]
        
        # Categorize fields for better understanding
        categorized_fields = {
            "company_info": {},
            "vendor_basic": {},
            "address_info": {},
            "contact_info": {},
            "sap_config": {},
            "banking_domestic": {},
            "banking_international": {},
            "banking_intermediate": {},
            "reference_info": {}
        }
        
        field_categories = {
            # Company and organizational
            "Bukrs": "company_info", "Ekorg": "company_info", "Ktokk": "company_info",
            "Ekgrp": "company_info", "Zuawa": "company_info",
            
            # Vendor basic info
            "Name1": "vendor_basic", "Name2": "vendor_basic", "Sort1": "vendor_basic",
            "Title": "vendor_basic", "J1ivtyp": "vendor_basic",
            
            # Address
            "Street": "address_info", "StrSuppl1": "address_info", "StrSuppl2": "address_info",
            "StrSuppl3": "address_info", "PostCode1": "address_info", "City1": "address_info",
            "Country": "address_info", "Region": "address_info",
            
            # Contact
            "TelNumber": "contact_info", "MobNumber": "contact_info", 
            "SmtpAddr": "contact_info", "SmtpAddr1": "contact_info",
            "Namev": "contact_info", "Name11": "contact_info",
            
            # SAP Configuration
            "Akont": "sap_config", "Waers": "sap_config", "Zterm": "sap_config",
            "Inco1": "sap_config", "Inco2": "sap_config", "Kalsk": "sap_config",
            "Xzemp": "sap_config", "Reprf": "sap_config", "Webre": "sap_config",
            "Lebre": "sap_config", "Stcd3": "sap_config", "J1ipanno": "sap_config",
            "J1ipanref": "sap_config", "J1kftind": "sap_config", "Xezer": "sap_config",
            
            # Domestic Banking
            "Bankl": "banking_domestic", "Bankn": "banking_domestic", 
            "Bkref": "banking_domestic", "Banka": "banking_domestic", 
            "Koinh": "banking_domestic",
            
            # International Banking
            "ZZBENF_NAME": "banking_international", "ZZBEN_BANK_NM": "banking_international",
            "ZZBEN_ACCT_NO": "banking_international", "ZZBENF_IBAN": "banking_international",
            "ZZBENF_BANKADDR": "banking_international", "ZZBENF_SHFTADDR": "banking_international",
            "ZZBENF_ACH_NO": "banking_international", "ZZBENF_ABA_NO": "banking_international",
            "ZZBENF_ROUTING": "banking_international",
            
            # Intermediate Banking
            "ZZINTR_ACCT_NO": "banking_intermediate", "ZZINTR_IBAN": "banking_intermediate",
            "ZZINTR_BANK_NM": "banking_intermediate", "ZZINTR_BANKADDR": "banking_intermediate",
            "ZZINTR_SHFTADDR": "banking_intermediate", "ZZINTR_ACH_NO": "banking_intermediate",
            "ZZINTR_ABA_NO": "banking_intermediate", "ZZINTR_ROUTING": "banking_intermediate",
            
            # Reference
            "Refno": "reference_info", "Vedno": "reference_info", "Zmsg": "reference_info"
        }
        
        # Categorize the sample data
        for field, value in sample_data.items():
            category = field_categories.get(field, "other")
            if category not in categorized_fields:
                categorized_fields[category] = {}
            categorized_fields[category][field] = value
        
        return {
            "success": True,
            "total_records": len(validation_result["data"]),
            "vendor_type": validation_result.get("vendor_type"),
            "sample_data_structure": categorized_fields,
            "validation_status": validation_result.get("success"),
            "validation_message": validation_result.get("message"),
            "all_sap_fields": list(sample_data.keys())
        }
        
    except Exception as e:
        return {
            "error": f"Preview failed: {str(e)}"
        }
    




def update_van_core_docs_multi_case(doc, method=None):
    if doc.head_target == 1 and doc.registered_for_multi_companies == 1 and doc.form_fully_submitted_by_vendor == 1:
        core_docs = frappe.get_all("Vendor Onboarding", filters = {"unique_multi_comp_id":doc.unique_multi_comp_id, "head_target": 0})
        vendor_master = frappe.get_doc("Vendor Master", doc.ref_no)
        if len(core_docs)<1:
            return
        if doc.multi_records_populated != 1:
            for vend_onb_doc in core_docs:
                result = populate_vendor_data_from_existing_onboarding(
                    vendor_master.name, 
                    vendor_master.office_email_primary,
                    vend_onb_doc,
                    doc.name
                )
            
            if result['status'] != 'success':
                frappe.log_error(f"Population failed for {vend_onb_doc}: {result['message']}", 
                               "Multi Company Population Error")
                
            doc.multi_records_populated = 1
            frappe.db.set_value("Vendor Onboarding", doc.name, "multi_records_populated", 1)





def optimized_update_van_core_docs_multi_case(doc, method=None):
    """
    Optimized version of your multi-company update function
    """
    if not (doc.head_target == 1 and doc.registered_for_multi_companies == 1 and 
            doc.form_fully_submitted_by_vendor == 1):
        return
    
    if doc.multi_records_populated == 1:
        return  # Already populated
    
    try:
        # Get all core documents in one query
        core_docs = frappe.db.sql("""
            SELECT name 
            FROM `tabVendor Onboarding` 
            WHERE unique_multi_comp_id = %s AND head_target = 0
        """, (doc.unique_multi_comp_id,), as_dict=True)
        
        if not core_docs:
            return
        
        # Get vendor master
        vendor_master = frappe.get_doc("Vendor Master", doc.ref_no)
        
        # Use optimized populator
        populator = VendorDataPopulator()
        
        for vend_onb_doc in core_docs:
            result = populator.populate_vendor_data_from_existing_onboarding(
                vendor_master.name, 
                vendor_master.office_email_primary,
                vend_onb_doc['name'],
                doc.name
            )
            
            if result['status'] != 'success':
                frappe.log_error(f"Population failed for {vend_onb_doc['name']}: {result['message']}", 
                               "Multi Company Population Error")
        
        # Mark as populated
        frappe.db.set_value("Vendor Onboarding", doc.name, "multi_records_populated", 1)
        frappe.db.commit()
        
    except Exception as e:
        frappe.db.rollback()
        frappe.log_error(f"Multi company update error: {frappe.get_traceback()}", 
                        "Multi Company Update Error")


# Monitoring and debugging functions
@frappe.whitelist()
def get_population_status(vendor_onboarding_name):
    """
    Get status of data population for a vendor onboarding record
    """
    try:
        # Get basic info
        basic_info = frappe.db.sql("""
            SELECT name, ref_no, onboarding_form_status, multi_records_populated,
                   document_details, payment_detail, manufacturing_details, certificate_details
            FROM `tabVendor Onboarding` 
            WHERE name = %s
        """, (vendor_onboarding_name,), as_dict=True)
        
        if not basic_info:
            return {"status": "error", "message": "Vendor onboarding record not found"}
        
        info = basic_info[0]
        
        # Check if related documents have data
        status = {
            "vendor_onboarding": info['name'],
            "vendor_master": info['ref_no'],
            "form_status": info['onboarding_form_status'],
            "multi_records_populated": info['multi_records_populated'],
            "documents": {}
        }
        
        # Check each document type
        if info['document_details']:
            legal_data = frappe.db.sql("SELECT COUNT(*) as count FROM `tabGST Table` WHERE parent = %s", 
                                     (info['document_details'],), as_dict=True)
            status["documents"]["legal_documents"] = {
                "name": info['document_details'],
                "gst_records": legal_data[0]['count'] if legal_data else 0
            }
        
        if info['payment_detail']:
            banker_data = frappe.db.sql("SELECT COUNT(*) as count FROM `tabBanker Details` WHERE parent = %s", 
                                      (info['payment_detail'],), as_dict=True)
            status["documents"]["payment_details"] = {
                "name": info['payment_detail'],
                "banker_records": banker_data[0]['count'] if banker_data else 0
            }
        
        if info['manufacturing_details']:
            material_data = frappe.db.sql("SELECT COUNT(*) as count FROM `tabMaterials Supplied` WHERE parent = %s", 
                                        (info['manufacturing_details'],), as_dict=True)
            status["documents"]["manufacturing_details"] = {
                "name": info['manufacturing_details'],
                "material_records": material_data[0]['count'] if material_data else 0
            }
        
        if info['certificate_details']:
            cert_data = frappe.db.sql("SELECT COUNT(*) as count FROM `tabCertificates` WHERE parent = %s", 
                                    (info['certificate_details'],), as_dict=True)
            status["documents"]["certificate_details"] = {
                "name": info['certificate_details'],
                "certificate_records": cert_data[0]['count'] if cert_data else 0
            }
        
        return {"status": "success", "data": status}
        
    except Exception as e:
        return {"status": "error", "message": f"Status check failed: {str(e)}"}


# Integration with your existing code
def enhanced_update_van_core_docs_multi_case(doc, method=None):
    """
    Enhanced version that can replace your existing function
    """
    if not (doc.head_target == 1 and doc.registered_for_multi_companies == 1 and 
            doc.form_fully_submitted_by_vendor == 1):
        return
    
    if doc.multi_records_populated == 1:
        return
    
    # Use the optimized function
    optimized_update_van_core_docs_multi_case(doc, method)
    
    # Log the operation
    frappe.log_error(f"Multi-company records populated for {doc.name}", "Multi Company Population Success")





def safe_get_doc(doctype, name):
    try:
        if name:  # only try if not None/empty
            return frappe.get_doc(doctype, name)
    except frappe.DoesNotExistError:
        return None
    except Exception as e:
        frappe.log_error(frappe.get_traceback(), f"Error fetching {doctype} {name}")
        return None
    return None



# Send the Emails to Purchase, Accounts team for approval of Changes in Vendor Document details

@frappe.whitelist()
def send_doc_change_req_email(doc, method=None):
    if doc.register_by_account_team == 0:
        if doc.onboarding_form_status == "Approved" and doc.allow_to_change_document_details_by_purchase_team == 1:
            send_doc_change_req_email_accounts_team(doc, method=None)
        else:
            pass

    elif doc.register_by_account_team == 1:
        if doc.onboarding_form_status == "Approved" and doc.allow_to_change_document_details_by_accounts_team == 1:
            send_doc_change_req_email_accounts_head(doc, method=None)
        else:
            pass   
    
    else:
        pass


# for Accounts Team (purchase team flow)-------------------

def send_doc_change_req_email_accounts_team(doc, method=None):
    try:
        http_server = frappe.conf.get("backend_http")
        vendor_master = frappe.get_doc("Vendor Master", doc.ref_no)

        register_by = frappe.db.get_value(
            "User",
            {"name": doc.registered_by},
            "full_name"
        )

        accounts_team = frappe.db.get_value(
            "User",
            {"name": doc.accounts_t_approval},
            "full_name"
        )
       
        subject = f"Change Request for Vendor: {vendor_master.vendor_name}"

        # Generate action URLs
        allow_url = f"{http_server}/api/method/vms.vendor_onboarding.doctype.vendor_onboarding.vendor_onboarding.set_accounts_team_approval_check?vendor_onboarding={doc.name}&action=allow"
        reject_url = f"{http_server}/api/method/vms.vendor_onboarding.doctype.vendor_onboarding.vendor_onboarding.set_accounts_team_approval_check?vendor_onboarding={doc.name}&action=reject"
    
        # Email body
        message = f"""
                <p>Dear {accounts_team},</p>
                <p>
                    The vendor <b>{vendor_master.vendor_name}</b> has requested changes to its details.  
                    {register_by} (Purchase Team) already approved the request.
                    Kindly review the request and take appropriate action by clicking one of the buttons below:
                </p>
                <p>
                    <a href="{allow_url}" style="background-color:green;color:white;padding:8px 16px;
                    text-decoration:none;border-radius:4px;">Allow</a>
                    
                    &nbsp;&nbsp;
                    
                    <a href="{reject_url}" style="background-color:red;color:white;padding:8px 16px;
                    text-decoration:none;border-radius:4px;">Reject</a>
                </p>
                <br>
                <p><b>Remarks from vendor:</b> {doc.vendor_remarks}</p>
                <p>Thank you,<br>Vendor Management System</p>
            """
        
        frappe.custom_sendmail(
            recipients=[doc.accounts_t_approval],
            subject=subject,
            message=message,
            now=True
        )
    
        # Mark mail as sent
        frappe.db.set_value(
            "Vendor Onboarding",
            doc.name,
            "change_details_req_mail_sent_to_accounts_team",
            1
        )
    
        return {
            "status": "success",
            "message": "Email sent successfully"
        }

    except Exception as e:
        frappe.log_error(frappe.get_traceback(), "send_doc_change_req_email_accounts_team")
        return {
            "status": "error",
            "message": str(e)
        }


@frappe.whitelist(allow_guest=True)
def set_accounts_team_approval_check(vendor_onboarding: str, action: str):
    try:
        if not vendor_onboarding or not action:
            return {
                "status": "error",
                "message": "Missing required parameters (vendor_onboarding, action)."
            }

        doc = frappe.get_doc("Vendor Onboarding", vendor_onboarding)

        if doc.get("allow_to_change_document_details_by_accounts_team") == 1:
            return {
                "status": "error",
                "message": f"This vendor onboarding ({vendor_onboarding}) has already been processed."
            }

        if action == "allow":
            doc.allow_to_change_document_details_by_accounts_team = 1
            status = "Allowed"
        elif action == "reject":
            doc.allow_to_change_document_details_by_accounts_team = 0
            status = "Rejected"
        else:
            return {
                "status": "error",
                "message": "Invalid action. Must be 'allow' or 'reject'."
            }

        doc.save()
        frappe.db.commit()

        return {
            "status": "success",
            "message": f"Your response has been recorded for Vendor Onboarding {vendor_onboarding}.",
            "action": status
        }

    except Exception as e:
        frappe.log_error(frappe.get_traceback(), "set_approval_check")
        return {
            "status": "error",
            "message": "Failed to update.",
            "error": str(e)
        }


# For Accounts Head (accounts team approval flow)----------------------------------------------------------

def send_doc_change_req_email_accounts_head(doc, method=None):
    try:
        http_server = frappe.conf.get("backend_http")
        vendor_master = frappe.get_doc("Vendor Master", doc.ref_no)

        register_by = frappe.db.get_value(
            "User",
            {"name": doc.registered_by},
            "full_name"
        )

        accounts_head = frappe.db.get_value(
            "User",
            {"name": doc.accounts_head_approval},
            "full_name"
        )
       
        subject = f"Change Request for Vendor: {vendor_master.vendor_name}"

        # Generate action URLs
        allow_url = f"{http_server}/api/method/vms.vendor_onboarding.doctype.vendor_onboarding.vendor_onboarding.set_accounts_head_approval_check?vendor_onboarding={doc.name}&action=allow"
        reject_url = f"{http_server}/api/method/vms.vendor_onboarding.doctype.vendor_onboarding.vendor_onboarding.set_accounts_head_approval_check?vendor_onboarding={doc.name}&action=reject"
    
        # Email body
        message = f"""
                <p>Dear {accounts_head},</p>
                <p>
                    The vendor <b>{vendor_master.vendor_name}</b> has requested changes to its details.  
                    {register_by} (Accounts Team) already approved the request.
                    Kindly review the request and take appropriate action by clicking one of the buttons below:
                </p>
                <p>
                    <a href="{allow_url}" style="background-color:green;color:white;padding:8px 16px;
                    text-decoration:none;border-radius:4px;">Allow</a>
                    
                    &nbsp;&nbsp;
                    
                    <a href="{reject_url}" style="background-color:red;color:white;padding:8px 16px;
                    text-decoration:none;border-radius:4px;">Reject</a>
                </p>
                <br>
                <p><b>Remarks from vendor:</b> {doc.vendor_remarks}</p>
                <p>Thank you,<br>Vendor Management System</p>
            """
        
        frappe.custom_sendmail(
            recipients=[doc.accounts_head_approval],
            subject=subject,
            message=message,
            now=True
        )
    
        # Mark mail as sent
        frappe.db.set_value(
            "Vendor Onboarding",
            doc.name,
            "change_details_req_mail_sent_to_accounts_head",
            1
        )
    
        return {
            "status": "success",
            "message": "Email sent successfully"
        }

    except Exception as e:
        frappe.log_error(frappe.get_traceback(), "send_doc_change_req_email_accounts_team")
        return {
            "status": "error",
            "message": str(e)
        }


@frappe.whitelist(allow_guest=True)
def set_accounts_head_approval_check(vendor_onboarding: str, action: str):
    try:
        if not vendor_onboarding or not action:
            return {
                "status": "error",
                "message": "Missing required parameters (vendor_onboarding, action)."
            }

        doc = frappe.get_doc("Vendor Onboarding", vendor_onboarding)

        if doc.get("allow_to_change_document_details_by_accounts_head") == 1:
            return {
                "status": "error",
                "message": f"This vendor onboarding ({vendor_onboarding}) has already been processed."
            }

        if action == "allow":
            doc.allow_to_change_document_details_by_accounts_head = 1
            status = "Allowed"
        elif action == "reject":
            doc.allow_to_change_document_details_by_accounts_head = 0
            status = "Rejected"
        else:
            return {
                "status": "error",
                "message": "Invalid action. Must be 'allow' or 'reject'."
            }

        doc.save()
        frappe.db.commit()

        return {
            "status": "success",
            "message": f"Your response has been recorded for Vendor Onboarding {vendor_onboarding}.",
            "action": status
        }

    except Exception as e:
        frappe.log_error(frappe.get_traceback(), "set_approval_check")
        return {
            "status": "error",
            "message": "Failed to update.",
            "error": str(e)
        }
    




@frappe.whitelist()
def check_vendor_onboarding_health(onb_name):
    """Health check utility for vendor onboarding documents with correct approval logic"""
    try:
        doc = frappe.get_doc("Vendor Onboarding", onb_name)
        
        health_report = {
            "document_name": onb_name,
            "current_status": doc.onboarding_form_status,
            "checks": [],
            "recommendations": [],
            "linked_documents": {},
            "sap_status": {},
            "overall_health": "good",
            "register_by_account_team": doc.register_by_account_team
        }
        
        # Check linked documents
        linked_docs = ["payment_detail", "document_details", "certificate_details", "manufacturing_details"]
        for link_field in linked_docs:
            link_value = doc.get(link_field)
            if link_value:
                try:
                    # Try to fetch the linked document
                    if link_field == "payment_detail":
                        linked_doc = frappe.get_doc("Vendor Onboarding Payment Details", link_value)
                    elif link_field == "document_details":
                        linked_doc = frappe.get_doc("Legal Documents", link_value)
                    elif link_field == "certificate_details":
                        linked_doc = frappe.get_doc("Vendor Onboarding Certificates", link_value)
                    elif link_field == "manufacturing_details":
                        linked_doc = frappe.get_doc("Vendor Onboarding Manufacturing Details", link_value)
                    
                    health_report["linked_documents"][link_field] = {
                        "status": "exists",
                        "name": link_value,
                        "modified": linked_doc.modified
                    }
                except:
                    health_report["linked_documents"][link_field] = {
                        "status": "missing",
                        "name": link_value
                    }
                    health_report["overall_health"] = "warning"
                    health_report["recommendations"].append(f"Check {link_field} document: {link_value}")
            else:
                health_report["linked_documents"][link_field] = {"status": "not_set"}
        
        # Check approvals based on register_by_account_team
        if doc.register_by_account_team:
            # Only need accounts team and accounts head approvals
            required_approvals = [
                ("accounts_team_undertaking", "Accounts Team"),
                ("accounts_head_undertaking", "Accounts Head")
            ]
        else:
            # Need purchase team, purchase head, and accounts team approvals
            required_approvals = [
                ("purchase_team_undertaking", "Purchase Team"),
                ("purchase_head_undertaking", "Purchase Head"),
                ("accounts_team_undertaking", "Accounts Team")
            ]
        
        approved_count = 0
        required_count = len(required_approvals)
        missing_approvals = []
        
        for field, label in required_approvals:
            if doc.get(field):
                approved_count += 1
            else:
                missing_approvals.append(label)
        
        health_report["checks"].append({
            "name": "Approvals",
            "status": "complete" if approved_count == required_count else "pending",
            "details": f"{approved_count}/{required_count} required approvals completed",
            "missing_approvals": missing_approvals,
            "approval_type": "Account Team Only" if doc.register_by_account_team else "Full Approval Process"
        })
        
        # Check mandatory data
        health_report["checks"].append({
            "name": "Mandatory Data",
            "status": "complete" if doc.mandatory_data_filled == 1 else "incomplete",
            "details": "All mandatory fields filled" if doc.mandatory_data_filled == 1 else "Missing mandatory data"
        })
        
        # Check SAP status
        sap_logs = frappe.db.sql("""
            SELECT status, COUNT(*) as count, MAX(creation) as last_attempt
            FROM `tabVMS SAP Logs`
            WHERE vendor_onboarding_link = %s
            GROUP BY status
            ORDER BY last_attempt DESC
        """, (onb_name,), as_dict=True)
        
        for log in sap_logs:
            health_report["sap_status"][log.status] = {
                "count": log.count,
                "last_attempt": log.last_attempt
            }
        
        # Check for child table data
        child_tables = ["vendor_types", "contact_details", "number_of_employee", "machinery_detail"]
        for table in child_tables:
            table_data = doc.get(table) or []
            health_report["checks"].append({
                "name": f"Child Table: {table}",
                "status": "has_data" if len(table_data) > 0 else "empty",
                "details": f"{len(table_data)} rows"
            })
        
        # Overall health assessment
        error_count = sum(1 for check in health_report["checks"] if check["status"] in ["incomplete", "missing", "pending"])
        if error_count > 2:
            health_report["overall_health"] = "critical"
        elif error_count > 0:
            health_report["overall_health"] = "warning"
        
        # Add recommendations for missing approvals
        if missing_approvals:
            health_report["recommendations"].append(f"Missing approvals: {', '.join(missing_approvals)}")
        
        return health_report
        
    except Exception as e:
        return {
            "document_name": onb_name,
            "overall_health": "error",
            "error": str(e)
        }


@frappe.whitelist()
def manual_fix_vendor_onboarding(onb_name):
    """Manual utility to fix a specific vendor onboarding document with correct approval logic"""
    try:
        if not frappe.has_permission("Vendor Onboarding", "write"):
            return {"status": "error", "message": "Insufficient permissions"}
            
        doc = frappe.get_doc("Vendor Onboarding", onb_name)
        
        # Check if document should be approved based on register_by_account_team
        if doc.register_by_account_team:
            # Account team registration: only need accounts team and head approvals
            should_be_approved = (
                doc.accounts_team_undertaking and 
                doc.accounts_head_undertaking and
                doc.mandatory_data_filled == 1
            )
        else:
            # Regular registration: need purchase team, purchase head, and accounts team
            should_be_approved = (
                doc.purchase_team_undertaking and 
                doc.purchase_head_undertaking and 
                doc.accounts_team_undertaking and
                doc.mandatory_data_filled == 1
            )
        
        if should_be_approved:
            # Check SAP logs for this vendor
            sap_logs = frappe.db.sql("""
                SELECT status, COUNT(*) as count
                FROM `tabVMS SAP Logs`
                WHERE vendor_onboarding_link = %s
                GROUP BY status
            """, (onb_name,), as_dict=True)
            
            success_count = 0
            error_count = 0
            
            for log in sap_logs:
                if log.status == 'Success':
                    success_count = log.count
                else:
                    error_count = log.count
            
            # Determine correct status
            if success_count > 0:
                new_status = "Approved"
                data_sent_to_sap = 1
                message = f"Fixed to Approved status (Found {success_count} successful SAP entries)"
            elif error_count > 0:
                new_status = "SAP Error"
                data_sent_to_sap = 0
                message = f"Status set to SAP Error ({error_count} failed SAP attempts)"
            else:
                # No SAP attempts yet, trigger SAP integration
                new_status = "Pending SAP"
                data_sent_to_sap = 0
                message = "Ready for SAP integration"
                
                # Enqueue SAP integration
                frappe.enqueue(
                    method="vms.vendor_onboarding.doctype.vendor_onboarding.vendor_onboarding.run_sap_integration",
                    queue='default',
                    timeout=600,
                    now=False,
                    job_name=f'manual_sap_integration_{onb_name}',
                    doc=doc
                )
            
            # Update the document
            frappe.db.sql("""
                UPDATE `tabVendor Onboarding` 
                SET 
                    onboarding_form_status = %s,
                    data_sent_to_sap = %s,
                    modified = %s,
                    modified_by = %s
                WHERE name = %s
            """, (new_status, data_sent_to_sap, frappe.utils.now(), frappe.session.user, onb_name))
            
            frappe.db.commit()
            
            # Log the manual fix
            frappe.get_doc({
                "doctype": "Comment",
                "comment_type": "Info",
                "reference_doctype": "Vendor Onboarding",
                "reference_name": onb_name,
                "content": f"Manual fix applied by {frappe.session.user}: {message}",
                "comment_email": frappe.session.user,
                "comment_by": frappe.session.user
            }).insert(ignore_permissions=True)
            
            return {
                "status": "success", 
                "message": message,
                "new_status": new_status,
                "sap_success_count": success_count,
                "sap_error_count": error_count,
                "approval_type": "Account Team Only" if doc.register_by_account_team else "Full Process"
            }
        else:
            missing = []
            if doc.register_by_account_team:
                # Account team registration
                if not doc.accounts_team_undertaking:
                    missing.append("Accounts Team Approval")
                if not doc.accounts_head_undertaking:
                    missing.append("Accounts Head Approval")
            else:
                # Regular registration
                if not doc.purchase_team_undertaking:
                    missing.append("Purchase Team Approval")
                if not doc.purchase_head_undertaking:
                    missing.append("Purchase Head Approval")
                if not doc.accounts_team_undertaking:
                    missing.append("Accounts Team Approval")
                    
            if doc.mandatory_data_filled != 1:
                missing.append("Mandatory Data Validation")
                
            return {
                "status": "error", 
                "message": f"Document not ready for approval. Missing: {', '.join(missing)}",
                "approval_type": "Account Team Only" if doc.register_by_account_team else "Full Process"
            }
            
    except Exception as e:
        frappe.log_error(f"Error in manual_fix_vendor_onboarding for {onb_name}: {str(e)}")
        return {"status": "error", "message": str(e)}


@frappe.whitelist()
def cleanup_stuck_sap_status():
    """Cron job to identify and fix documents stuck in processing with correct approval logic"""
    try:
        # Get stuck documents with their registration type
        stuck_docs = frappe.db.sql("""
            SELECT name, ref_no, vendor_name, onboarding_form_status, register_by_account_team,
                   purchase_team_undertaking, purchase_head_undertaking, 
                   accounts_team_undertaking, accounts_head_undertaking
            FROM `tabVendor Onboarding`
            WHERE 
                onboarding_form_status = 'SAP Error'
                AND data_sent_to_sap != 1
                AND mandatory_data_filled = 1
                AND modified < DATE_SUB(NOW(), INTERVAL 2 HOUR)
        """, as_dict=True)
        
        fixed_count = 0
        
        for doc_data in stuck_docs:
            try:
                # Check if approvals are complete based on registration type
                if doc_data.register_by_account_team:
                    approvals_complete = (
                        doc_data.accounts_team_undertaking and 
                        doc_data.accounts_head_undertaking
                    )
                else:
                    approvals_complete = (
                        doc_data.purchase_team_undertaking and
                        doc_data.purchase_head_undertaking and 
                        doc_data.accounts_team_undertaking
                    )
                
                if not approvals_complete:
                    continue  # Skip if approvals not complete
                
                # Check if there are successful SAP entries for this vendor
                sap_success = frappe.db.sql("""
                    SELECT COUNT(*) as count
                    FROM `tabVMS SAP Logs`
                    WHERE 
                        vendor_onboarding_link = %s
                        AND status = 'Success'
                        AND creation > DATE_SUB(NOW(), INTERVAL 24 HOUR)
                """, (doc_data.name,), as_dict=True)
                
                if sap_success and sap_success[0].count > 0:
                    # Has successful SAP entries, update status
                    frappe.db.sql("""
                        UPDATE `tabVendor Onboarding` 
                        SET 
                            onboarding_form_status = 'Approved',
                            data_sent_to_sap = 1,
                            modified = %s,
                            modified_by = %s
                        WHERE name = %s
                    """, (frappe.utils.now(), "Administrator", doc_data.name))
                    
                    fixed_count += 1
                    
                    # Log the correction
                    frappe.get_doc({
                        "doctype": "Comment",
                        "comment_type": "Info",
                        "reference_doctype": "Vendor Onboarding",
                        "reference_name": doc_data.name,
                        "content": f"Auto-corrected SAP status based on successful SAP logs (Registration: {'Account Team' if doc_data.register_by_account_team else 'Full Process'})",
                        "comment_email": "Administrator",
                        "comment_by": "Administrator"
                    }).insert(ignore_permissions=True)
                    
            except Exception as e:
                frappe.log_error(f"Error fixing stuck document {doc_data.name}: {str(e)}")
                continue
                
        if fixed_count > 0:
            frappe.db.commit()
            frappe.logger().info(f"Fixed {fixed_count} stuck SAP status documents")
            
        return {"status": "success", "fixed_count": fixed_count}
            
    except Exception as e:
        frappe.log_error(f"Error in cleanup_stuck_sap_status: {str(e)}")
        return {"status": "error", "message": str(e)}


def get_pending_approvals():
    """Get pending approval statistics with correct approval logic"""
    try:
        # Pending approvals for account team registration
        account_team_pending = frappe.db.sql("""
            SELECT COUNT(*) as count
            FROM `tabVendor Onboarding`
            WHERE 
                onboarding_form_status = 'Pending'
                AND register_by_account_team = 1
                AND (accounts_team_undertaking = 0 OR accounts_head_undertaking = 0)
        """, as_dict=True)[0].count
        
        # Pending approvals for regular registration
        regular_pending = frappe.db.sql("""
            SELECT COUNT(*) as count
            FROM `tabVendor Onboarding`
            WHERE 
                onboarding_form_status = 'Pending'
                AND register_by_account_team = 0
                AND (purchase_team_undertaking = 0 OR purchase_head_undertaking = 0 OR accounts_team_undertaking = 0)
        """, as_dict=True)[0].count
        
        # Overdue approvals (more than 3 days) with details
        overdue_approvals = frappe.db.sql("""
            SELECT 
                name, 
                vendor_name, 
                ref_no,
                modified,
                register_by_account_team,
                purchase_team_undertaking,
                purchase_head_undertaking,
                accounts_team_undertaking,
                accounts_head_undertaking,
                DATEDIFF(NOW(), modified) as days_pending
            FROM `tabVendor Onboarding`
            WHERE 
                onboarding_form_status = 'Pending'
                AND modified < DATE_SUB(NOW(), INTERVAL 3 DAY)
            ORDER BY modified ASC
            LIMIT 20
        """, as_dict=True)
        
        return {
            "account_team_registration": account_team_pending,
            "regular_registration": regular_pending,
            "total_pending": account_team_pending + regular_pending,
            "overdue": {
                "count": len(overdue_approvals),
                "documents": overdue_approvals
            }
        }
    except Exception as e:
        return {
            "account_team_registration": 0,
            "regular_registration": 0,
            "total_pending": 0,
            "overdue": {"count": 0, "documents": []},
            "error": str(e)
        }


@frappe.whitelist()
def reset_vendor_onboarding_status(onb_name, new_status="Pending"):
    """Reset vendor onboarding status for testing/debugging"""
    try:
        if not frappe.has_permission("Vendor Onboarding", "write"):
            return {"status": "error", "message": "Insufficient permissions"}
            
        # Reset key fields
        frappe.db.sql("""
            UPDATE `tabVendor Onboarding` 
            SET 
                onboarding_form_status = %s,
                data_sent_to_sap = 0,
                modified = %s,
                modified_by = %s
            WHERE name = %s
        """, (new_status, frappe.utils.now(), frappe.session.user, onb_name))
        
        frappe.db.commit()
        
        # Log the reset
        frappe.get_doc({
            "doctype": "Comment",
            "comment_type": "Info",
            "reference_doctype": "Vendor Onboarding",
            "reference_name": onb_name,
            "content": f"Status reset to {new_status} by {frappe.session.user}",
            "comment_email": frappe.session.user,
            "comment_by": frappe.session.user
        }).insert(ignore_permissions=True)
        
        return {"status": "success", "message": f"Status reset to {new_status}"}
        
    except Exception as e:
        return {"status": "error", "message": str(e)}


@frappe.whitelist()
def force_sap_integration(onb_name):
    """Force SAP integration for a specific vendor onboarding"""
    try:
        if not frappe.has_permission("Vendor Onboarding", "write"):
            return {"status": "error", "message": "Insufficient permissions"}
            
        doc = frappe.get_doc("Vendor Onboarding", onb_name)
        
        # Enqueue SAP integration regardless of current status
        frappe.enqueue(
            method="vms.vendor_onboarding.doctype.vendor_onboarding.vendor_onboarding.run_sap_integration",
            queue='default',
            timeout=600,
            now=False,
            job_name=f'force_sap_integration_{onb_name}_{frappe.utils.now_datetime().strftime("%Y%m%d_%H%M%S")}',
            doc=doc
        )
        
        return {"status": "success", "message": "SAP integration enqueued"}
        
    except Exception as e:
        frappe.log_error(f"Error in force_sap_integration for {onb_name}: {str(e)}")
        return {"status": "error", "message": str(e)}


# Legacy function support for backward compatibility
@frappe.whitelist(allow_guest=True)
def set_vendor_onboarding_status(vendor_onboarding_name, status):
    """
    Legacy function for setting vendor onboarding status
    Maintained for backward compatibility
    """
    try:
        doc = frappe.get_doc("Vendor Onboarding", vendor_onboarding_name)
        doc.onboarding_form_status = status
        doc.save(ignore_permissions=True)
        return {"status": "success", "message": f"Status updated to {status}"}
    except Exception as e:
        return {"status": "error", "message": str(e)}


# Testing and validation functions

@frappe.whitelist()
def test_vendor_onboarding_fixes():
    """Comprehensive test suite for vendor onboarding fixes"""
    test_results = {
        "tests_run": 0,
        "tests_passed": 0,
        "tests_failed": 0,
        "detailed_results": [],
        "overall_status": "unknown"
    }
    
    try:
        # Test 1: Create a test vendor onboarding
        test_results["tests_run"] += 1
        try:
            test_doc = create_test_vendor_onboarding()
            test_results["tests_passed"] += 1
            test_results["detailed_results"].append({
                "test": "Create Test Document",
                "status": "PASS",
                "message": f"Created test document: {test_doc.name}"
            })
        except Exception as e:
            test_results["tests_failed"] += 1
            test_results["detailed_results"].append({
                "test": "Create Test Document",
                "status": "FAIL",
                "message": str(e)
            })
            return test_results
        
        # Test 2: Test child table data preservation
        test_results["tests_run"] += 1
        try:
            result = test_child_table_preservation(test_doc)
            if result["success"]:
                test_results["tests_passed"] += 1
                test_results["detailed_results"].append({
                    "test": "Child Table Preservation",
                    "status": "PASS",
                    "message": result["message"]
                })
            else:
                test_results["tests_failed"] += 1
                test_results["detailed_results"].append({
                    "test": "Child Table Preservation",
                    "status": "FAIL",
                    "message": result["message"]
                })
        except Exception as e:
            test_results["tests_failed"] += 1
            test_results["detailed_results"].append({
                "test": "Child Table Preservation",
                "status": "FAIL",
                "message": str(e)
            })
        
        # Test 3: Test status update logic
        test_results["tests_run"] += 1
        try:
            result = test_status_update_logic(test_doc)
            if result["success"]:
                test_results["tests_passed"] += 1
                test_results["detailed_results"].append({
                    "test": "Status Update Logic",
                    "status": "PASS",
                    "message": result["message"]
                })
            else:
                test_results["tests_failed"] += 1
                test_results["detailed_results"].append({
                    "test": "Status Update Logic",
                    "status": "FAIL",
                    "message": result["message"]
                })
        except Exception as e:
            test_results["tests_failed"] += 1
            test_results["detailed_results"].append({
                "test": "Status Update Logic",
                "status": "FAIL",
                "message": str(e)
            })
        
        # Cleanup test document
        try:
            frappe.delete_doc("Vendor Onboarding", test_doc.name, force=True)
        except:
            pass
        
        # Calculate overall status
        if test_results["tests_failed"] == 0:
            test_results["overall_status"] = "ALL TESTS PASSED"
        elif test_results["tests_passed"] > test_results["tests_failed"]:
            test_results["overall_status"] = "MOSTLY PASSED"
        else:
            test_results["overall_status"] = "CRITICAL ISSUES"
        
        return test_results
        
    except Exception as e:
        test_results["detailed_results"].append({
            "test": "Overall Test Suite",
            "status": "FAIL",
            "message": f"Test suite failed: {str(e)}"
        })
        test_results["overall_status"] = "CRITICAL ERROR"
        return test_results


def create_test_vendor_onboarding():
    """Create a test vendor onboarding document"""
    doc = frappe.get_doc({
        "doctype": "Vendor Onboarding",
        "vendor_name": f"Test Vendor {frappe.utils.random_string(5)}",
        "ref_no": f"TEST-{frappe.utils.random_string(5)}",
        "vendor_country": "India",
        "registered_by": frappe.session.user,
        "register_by_account_team": 0
    })
    
    # Add some child table data
    doc.append("contact_details", {
        "name_of_contact_person": "Test Contact",
        "designation": "Manager",
        "phone_number": "1234567890",
        "email_id": "test@example.com"
    })
    
    doc.append("vendor_types", {
        "vendor_type": "Service Vendor"
    })
    
    doc.insert(ignore_permissions=True)
    return doc


def test_child_table_preservation(test_doc):
    """Test if child table data is preserved during updates"""
    try:
        # Record original child table data
        original_contacts = len(test_doc.contact_details)
        original_vendor_types = len(test_doc.vendor_types)
        
        # Update the document
        test_doc.vendor_name = f"Updated {test_doc.vendor_name}"
        test_doc.save()
        
        # Reload and check if child table data is preserved
        test_doc.reload()
        
        new_contacts = len(test_doc.contact_details)
        new_vendor_types = len(test_doc.vendor_types)
        
        if new_contacts == original_contacts and new_vendor_types == original_vendor_types:
            return {
                "success": True,
                "message": f"Child table data preserved: {new_contacts} contacts, {new_vendor_types} vendor types"
            }
        else:
            return {
                "success": False,
                "message": f"Child table data lost: contacts {original_contacts}→{new_contacts}, types {original_vendor_types}→{new_vendor_types}"
            }
            
    except Exception as e:
        return {"success": False, "message": str(e)}


def test_status_update_logic(test_doc):
    """Test the status update logic"""
    try:
        # Test initial status
        if test_doc.onboarding_form_status != "Pending":
            return {"success": False, "message": f"Initial status should be Pending, got {test_doc.onboarding_form_status}"}
        
        # Set approvals
        test_doc.purchase_team_undertaking = 1
        test_doc.accounts_team_undertaking = 1
        test_doc.purchase_head_undertaking = 1
        test_doc.accounts_head_undertaking = 1
        test_doc.mandatory_data_filled = 1
        test_doc.save()
        
        # Check if status updates correctly
        test_doc.reload()
        expected_status = "SAP Error"  # Should be SAP Error since data_sent_to_sap != 1
        
        if test_doc.onboarding_form_status == expected_status:
            return {
                "success": True,
                "message": f"Status correctly updated to {expected_status}"
            }
        else:
            return {
                "success": False,
                "message": f"Status should be {expected_status}, got {test_doc.onboarding_form_status}"
            }
            
    except Exception as e:
        return {"success": False, "message": str(e)}<|MERGE_RESOLUTION|>--- conflicted
+++ resolved
@@ -377,9 +377,6 @@
         frappe.log_error(f"Error in post-update tasks for {doc_name}: {str(e)}")
         frappe.logger().error(f"Post-update tasks failed for {doc_name}: {str(e)}")
 
-        self.add_first_in_approval_workflow()
-        self.update_next_approver_role()
-
 
 # Individual task functions that maintain all existing functionality
 
@@ -505,130 +502,6 @@
         frappe.log_error(f"Submission handling error for {doc.name}: {str(e)}")
         return {"status": "error", "message": str(e)}
 
-<<<<<<< HEAD
-            self.update_next_approver_role()
-            update_next_approver(self)
-
-    def update_next_approver_role(self):
-        approvals = self.get("approvals") or []
-        if not approvals:
-            self.db_set("next_approver_role", "")
-            return
-
-        last = approvals[-1]
-        updated = last.get("next_action_role", "")
-
-        if not updated:
-            self.db_set("next_approver_role", updated)
-            return
-
-        if updated != self.get("next_approver_role", ""):
-            self.db_set("next_approver_role", updated)
-        
-
-
-    
-    def add_first_in_approval_workflow(self, approval_stage=None):
-        try:
-            #getting the first stage info from approval matrix
-            stage_info = get_stage_info(
-                "Vendor Onboarding", self, approval_stage
-            )
-
-            if not stage_info or not stage_info.get("cur_stage_info"):
-                frappe.log_error(f"No approval matrix found for {self.name}")
-                self.approval_status = "Pending Review"
-                self.save(ignore_permissions=True)
-                return
-            
-            self.approval_matrix = stage_info.get("approval_matrix", "")
-            cur_stage = stage_info["cur_stage_info"]
-            
-
-            role = cur_stage.get("role", "") if cur_stage else ""
-            from_hierarchy = cur_stage.get("from_hierarchy") if cur_stage else None
-
-            approver = cur_stage.get("user") if cur_stage else ""
-            stage_count = (
-                cur_stage.get("approval_stage") if cur_stage.get("approval_stage") else 0
-            )
-            
-
-            next_approver_role = ""
-
-            
-            next_approver_role = get_approval_next_role(cur_stage)
-        
-
-            if not next_approver_role and not approver:
-                
-
-                company = self.get("company")
-                
-                emp = (
-                    get_approval_employee(
-                        cur_stage.role,
-                        company_list=[company],
-                        fields=["user_id"],
-                        doc=self,
-                    )
-                    if cur_stage
-                    else None
-                )
-                
-
-                approver = (
-                    cur_stage.get("user")
-                    if cur_stage
-                    and cur_stage.get("approver_type") == "User"
-                    and cur_stage.get("user")
-                    else emp.get("user_id") if emp else ""
-                )
-                
-                if not approver:
-                    return self.add_first_in_approval_workflow(cur_stage.get("approval_stage") + 1)
-
-            self.approval_status = cur_stage.get("approval_stage_name") or ""
-            self.append(
-                "approvals",
-                {
-                    "for_doc_type": "Vendor Onboarding",
-                    "approval_stage": 0,
-                    "approval_stage_name": cur_stage.get("approval_stage_name"),
-                    "approved_by": "",
-                    "approval_status": 0,
-                    "next_approval_stage": stage_count,
-                    "action": "",
-                    "next_action_by": "" if next_approver_role else approver,
-                    "next_action_role": next_approver_role,
-                    "remark": "",
-                },
-            )
-            
-
-            self.save(ignore_permissions=True)
-
-        except frappe.DoesNotExistError:
-            frappe.log_error(f"No approval matrix configured for {self.name}")
-            self.approval_status = "Pending Review"
-            self.save(ignore_permissions=True)
-            return
-
-        except Exception as e:
-            frappe.log_error(f"Approval workflow error: {str(e)}")
-            self.approval_status = "Pending Review"  
-            self.save(ignore_permissions=True)
-            return
-            
-
-
-    @frappe.whitelist()
-    def run_delayed_vonb_status_update(docname):
-        try:
-            time.sleep(15)
-            doc = frappe.get_doc("Vendor Onboarding", docname)
-=======
->>>>>>> 2602fc28
 
 @frappe.whitelist()
 def handle_expiration_job(doc_name, exp_seconds):
