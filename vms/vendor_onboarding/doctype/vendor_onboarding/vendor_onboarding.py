--- conflicted
+++ resolved
@@ -313,199 +313,6 @@
 
 # Background job methods (outside the class)
 
-@frappe.whitelist()
-def run_post_update_tasks(doc_name, user=None, is_new=False):
-    """
-    Run heavy post-update tasks in background
-    This replaces the old on_update method functionality
-    """
-    try:
-        # Set user context
-        if user:
-            frappe.set_user(user)
-            
-        doc = frappe.get_doc("Vendor Onboarding", doc_name)
-        
-        # Mark document to skip on_update during these operations
-        doc._skip_on_update = True
-        
-        # Run tasks in sequence with error handling
-        task_results = {}
-        
-        # 1. Validate mandatory fields
-        task_results['validation'] = run_field_validation(doc)
-        
-        # 2. Update company data
-        task_results['company_update'] = run_company_update(doc)
-        
-        # 3. Update tracking tables
-        task_results['tracking_update'] = run_tracking_update(doc)
-        
-        # 4. Send emails if needed
-        task_results['email_notifications'] = run_email_notifications(doc)
-        
-        # 5. Sync and maintain records
-        task_results['sync_maintain'] = run_sync_maintain(doc)
-        
-        # 6. SAP integration (only if ready and not already sent)
-        if should_trigger_sap_update(doc):
-            task_results['sap_update'] = run_sap_integration(doc)
-        
-        # 7. Document submission handling
-        if doc.onboarding_form_status == "Approved":
-            task_results['submission_handling'] = run_submission_handling(doc)
-        
-        # 8. Send document change emails
-        task_results['doc_change_emails'] = run_doc_change_emails(doc)
-        
-        # Log success
-        frappe.logger().info(f"Post-update tasks completed for {doc_name}: {task_results}")
-        
-        # Notify frontend
-        frappe.publish_realtime(
-            event="vendor_onboarding_updated",
-            message={
-                "name": doc_name,
-                "status": doc.onboarding_form_status,
-                "modified": doc.modified,
-                "task_results": task_results
-            },
-            user=user or frappe.session.user
-        )
-        
-    except Exception as e:
-        frappe.log_error(f"Error in post-update tasks for {doc_name}: {str(e)}")
-        frappe.logger().error(f"Post-update tasks failed for {doc_name}: {str(e)}")
-
-        self.add_first_in_approval_workflow()
-        self.update_next_approver_role()
-
-
-# Individual task functions that maintain all existing functionality
-
-def run_field_validation(doc):
-    """Run field validation - replaces on_update_check_fields"""
-    try:
-        on_update_check_fields(doc, method=None)
-        return {"status": "success", "message": "Field validation completed"}
-    except Exception as e:
-        frappe.log_error(f"Field validation error for {doc.name}: {str(e)}")
-        return {"status": "error", "message": str(e)}
-
-
-def run_company_update(doc):
-    """Run company update - replaces vendor_company_update"""
-    try:
-        vendor_company_update(doc, method=None)
-        return {"status": "success", "message": "Company update completed"}
-    except Exception as e:
-        frappe.log_error(f"Company update error for {doc.name}: {str(e)}")
-        return {"status": "error", "message": str(e)}
-
-
-def run_tracking_update(doc):
-    """Run tracking table updates - replaces update_ven_onb_record_table"""
-    try:
-        update_ven_onb_record_table(doc, method=None)
-        return {"status": "success", "message": "Tracking update completed"}
-    except Exception as e:
-        frappe.log_error(f"Tracking update error for {doc.name}: {str(e)}")
-        return {"status": "error", "message": str(e)}
-
-
-def run_email_notifications(doc):
-    """Run email notifications - replaces check_vnonb_send_mails"""
-    try:
-        check_vnonb_send_mails(doc, method=None)
-        return {"status": "success", "message": "Email notifications completed"}
-    except Exception as e:
-        frappe.log_error(f"Email notification error for {doc.name}: {str(e)}")
-        return {"status": "error", "message": str(e)}
-
-
-def run_sync_maintain(doc):
-    """Run sync maintain - replaces sync_maintain"""
-    try:
-        sync_maintain(doc, method=None)
-        return {"status": "success", "message": "Sync maintain completed"}
-    except Exception as e:
-        frappe.log_error(f"Sync maintain error for {doc.name}: {str(e)}")
-        return {"status": "error", "message": str(e)}
-
-
-def run_doc_change_emails(doc):
-    """Run document change emails - replaces send_doc_change_req_email"""
-    try:
-        send_doc_change_req_email(doc, method=None)
-        return {"status": "success", "message": "Document change emails completed"}
-    except Exception as e:
-        frappe.log_error(f"Document change email error for {doc.name}: {str(e)}")
-        return {"status": "error", "message": str(e)}
-
-
-def should_trigger_sap_update(doc):
-    """
-    Determine if SAP update should be triggered
-    Only trigger if all conditions are met and not already sent
-    """
-    try:
-        # Check if ready for SAP
-        is_ready_for_sap = False
-        
-        if doc.register_by_account_team == 0:
-            # Regular registration path
-            is_ready_for_sap = (
-                doc.purchase_team_undertaking and 
-                doc.accounts_team_undertaking and 
-                doc.purchase_head_undertaking
-            )
-        else:
-            # Account team registration path
-            is_ready_for_sap = (
-                doc.accounts_team_undertaking and 
-                doc.accounts_head_undertaking
-            )
-        
-        # Only trigger if ready, not already sent, and has mandatory data
-        return (
-            is_ready_for_sap and
-            doc.data_sent_to_sap != 1 and
-            doc.mandatory_data_filled == 1 and
-            not doc.rejected and
-            not doc.expired
-        )
-        
-    except Exception as e:
-        frappe.log_error(f"Error checking SAP trigger conditions for {doc.name}: {str(e)}")
-        return False
-
-
-def run_sap_integration(doc):
-    """Run SAP integration safely - replaces update_sap_vonb"""
-    try:
-        # Use the existing SAP integration function
-        result = update_sap_vonb(doc, method=None)
-        
-        if result and result.get('status') == 'success':
-            return {"status": "success", "message": "SAP integration completed", "result": result}
-        else:
-            return {"status": "partial", "message": "SAP integration completed with warnings", "result": result}
-            
-    except Exception as e:
-        frappe.log_error(f"SAP integration error for {doc.name}: {str(e)}")
-        return {"status": "error", "message": str(e)}
-
-
-def run_submission_handling(doc):
-    """Run submission handling - replaces on_vendor_onboarding_submit"""
-    try:
-        on_vendor_onboarding_submit(doc, method=None)
-        return {"status": "success", "message": "Submission handling completed"}
-    except Exception as e:
-        frappe.log_error(f"Submission handling error for {doc.name}: {str(e)}")
-        return {"status": "error", "message": str(e)}
-
-<<<<<<< HEAD
             self.update_next_approver_role()
             update_next_approver(self)
 
@@ -622,13 +429,195 @@
             
 
 
-    @frappe.whitelist()
-    def run_delayed_vonb_status_update(docname):
-        try:
-            time.sleep(15)
-            doc = frappe.get_doc("Vendor Onboarding", docname)
-=======
->>>>>>> 929ffc86
+@frappe.whitelist()
+def run_post_update_tasks(doc_name, user=None, is_new=False):
+    """
+    Run heavy post-update tasks in background
+    This replaces the old on_update method functionality
+    """
+    try:
+        # Set user context
+        if user:
+            frappe.set_user(user)
+            
+        doc = frappe.get_doc("Vendor Onboarding", doc_name)
+        
+        # Mark document to skip on_update during these operations
+        doc._skip_on_update = True
+        
+        # Run tasks in sequence with error handling
+        task_results = {}
+        
+        # 1. Validate mandatory fields
+        task_results['validation'] = run_field_validation(doc)
+        
+        # 2. Update company data
+        task_results['company_update'] = run_company_update(doc)
+        
+        # 3. Update tracking tables
+        task_results['tracking_update'] = run_tracking_update(doc)
+        
+        # 4. Send emails if needed
+        task_results['email_notifications'] = run_email_notifications(doc)
+        
+        # 5. Sync and maintain records
+        task_results['sync_maintain'] = run_sync_maintain(doc)
+        
+        # 6. SAP integration (only if ready and not already sent)
+        if should_trigger_sap_update(doc):
+            task_results['sap_update'] = run_sap_integration(doc)
+        
+        # 7. Document submission handling
+        if doc.onboarding_form_status == "Approved":
+            task_results['submission_handling'] = run_submission_handling(doc)
+        
+        # 8. Send document change emails
+        task_results['doc_change_emails'] = run_doc_change_emails(doc)
+        
+        # Log success
+        frappe.logger().info(f"Post-update tasks completed for {doc_name}: {task_results}")
+        
+        # Notify frontend
+        frappe.publish_realtime(
+            event="vendor_onboarding_updated",
+            message={
+                "name": doc_name,
+                "status": doc.onboarding_form_status,
+                "modified": doc.modified,
+                "task_results": task_results
+            },
+            user=user or frappe.session.user
+        )
+        
+    except Exception as e:
+        frappe.log_error(f"Error in post-update tasks for {doc_name}: {str(e)}")
+        frappe.logger().error(f"Post-update tasks failed for {doc_name}: {str(e)}")
+
+
+# Individual task functions that maintain all existing functionality
+
+def run_field_validation(doc):
+    """Run field validation - replaces on_update_check_fields"""
+    try:
+        on_update_check_fields(doc, method=None)
+        return {"status": "success", "message": "Field validation completed"}
+    except Exception as e:
+        frappe.log_error(f"Field validation error for {doc.name}: {str(e)}")
+        return {"status": "error", "message": str(e)}
+
+
+def run_company_update(doc):
+    """Run company update - replaces vendor_company_update"""
+    try:
+        vendor_company_update(doc, method=None)
+        return {"status": "success", "message": "Company update completed"}
+    except Exception as e:
+        frappe.log_error(f"Company update error for {doc.name}: {str(e)}")
+        return {"status": "error", "message": str(e)}
+
+
+def run_tracking_update(doc):
+    """Run tracking table updates - replaces update_ven_onb_record_table"""
+    try:
+        update_ven_onb_record_table(doc, method=None)
+        return {"status": "success", "message": "Tracking update completed"}
+    except Exception as e:
+        frappe.log_error(f"Tracking update error for {doc.name}: {str(e)}")
+        return {"status": "error", "message": str(e)}
+
+
+def run_email_notifications(doc):
+    """Run email notifications - replaces check_vnonb_send_mails"""
+    try:
+        check_vnonb_send_mails(doc, method=None)
+        return {"status": "success", "message": "Email notifications completed"}
+    except Exception as e:
+        frappe.log_error(f"Email notification error for {doc.name}: {str(e)}")
+        return {"status": "error", "message": str(e)}
+
+
+def run_sync_maintain(doc):
+    """Run sync maintain - replaces sync_maintain"""
+    try:
+        sync_maintain(doc, method=None)
+        return {"status": "success", "message": "Sync maintain completed"}
+    except Exception as e:
+        frappe.log_error(f"Sync maintain error for {doc.name}: {str(e)}")
+        return {"status": "error", "message": str(e)}
+
+
+def run_doc_change_emails(doc):
+    """Run document change emails - replaces send_doc_change_req_email"""
+    try:
+        send_doc_change_req_email(doc, method=None)
+        return {"status": "success", "message": "Document change emails completed"}
+    except Exception as e:
+        frappe.log_error(f"Document change email error for {doc.name}: {str(e)}")
+        return {"status": "error", "message": str(e)}
+
+
+def should_trigger_sap_update(doc):
+    """
+    Determine if SAP update should be triggered
+    Only trigger if all conditions are met and not already sent
+    """
+    try:
+        # Check if ready for SAP
+        is_ready_for_sap = False
+        
+        if doc.register_by_account_team == 0:
+            # Regular registration path
+            is_ready_for_sap = (
+                doc.purchase_team_undertaking and 
+                doc.accounts_team_undertaking and 
+                doc.purchase_head_undertaking
+            )
+        else:
+            # Account team registration path
+            is_ready_for_sap = (
+                doc.accounts_team_undertaking and 
+                doc.accounts_head_undertaking
+            )
+        
+        # Only trigger if ready, not already sent, and has mandatory data
+        return (
+            is_ready_for_sap and
+            doc.data_sent_to_sap != 1 and
+            doc.mandatory_data_filled == 1 and
+            not doc.rejected and
+            not doc.expired
+        )
+        
+    except Exception as e:
+        frappe.log_error(f"Error checking SAP trigger conditions for {doc.name}: {str(e)}")
+        return False
+
+
+def run_sap_integration(doc):
+    """Run SAP integration safely - replaces update_sap_vonb"""
+    try:
+        # Use the existing SAP integration function
+        result = update_sap_vonb(doc, method=None)
+        
+        if result and result.get('status') == 'success':
+            return {"status": "success", "message": "SAP integration completed", "result": result}
+        else:
+            return {"status": "partial", "message": "SAP integration completed with warnings", "result": result}
+            
+    except Exception as e:
+        frappe.log_error(f"SAP integration error for {doc.name}: {str(e)}")
+        return {"status": "error", "message": str(e)}
+
+
+def run_submission_handling(doc):
+    """Run submission handling - replaces on_vendor_onboarding_submit"""
+    try:
+        on_vendor_onboarding_submit(doc, method=None)
+        return {"status": "success", "message": "Submission handling completed"}
+    except Exception as e:
+        frappe.log_error(f"Submission handling error for {doc.name}: {str(e)}")
+        return {"status": "error", "message": str(e)}
+
 
 @frappe.whitelist()
 def handle_expiration_job(doc_name, exp_seconds):
