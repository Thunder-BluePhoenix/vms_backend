--- conflicted
+++ resolved
@@ -10,323 +10,298 @@
 import mimetypes
 
 
+
+
 def custom_sendmail(recipients=None, subject=None, message=None, cc=None, bcc=None, attachments=None, **kwargs):
-    """
-    Enhanced sendmail function with CC/BCC and attachments support
-    Drop-in replacement for frappe.sendmail with same parameters
-    """
-    
-<<<<<<< HEAD
-    # If no CC, BCC, or attachments, use standard frappe.sendmail
-    if not cc and not bcc and not attachments:
-        return frappe.sendmail(
-            recipients=recipients,
-            subject=subject, 
-            message=message,
-            attachments=attachments,
-            **kwargs
-        )
-    
-    
-    if kwargs.get('now', False):
-        _send_email_with_cc_bcc_attachments(
-=======
-    # FIXED: Only use standard frappe.sendmail when NO CC/BCC functionality is needed
-    # Use custom function if either CC or BCC is provided
-    if not cc and not bcc:
-        # Check if always_bcc will be applied from Email Account
-        try:
-            email_account = frappe.get_doc("Email Account", {"email_id": "noreply@merillife.com"})
-            has_always_bcc = email_account and hasattr(email_account, 'always_bcc') and email_account.always_bcc
-        except:
-            has_always_bcc = False
-        
-        # If no CC, no BCC, and no always_bcc, use standard frappe.sendmail
-        if not has_always_bcc:
-            return frappe.sendmail(
-                recipients=recipients,
-                subject=subject, 
-                message=message,
-                **kwargs
-            )
-    
-    
-    if kwargs.get('now', False):
-        _send_email_with_cc_bcc(
->>>>>>> f1af491b
-            subject=subject,
-            body=message,
-            to_emails=_normalize_recipients(recipients),
-            cc_emails=_normalize_recipients(cc),
-            bcc_emails=_normalize_recipients(bcc),
-            attachments=attachments
-        )
-    else:
-        frappe.enqueue(
-            method=_send_email_with_cc_bcc_attachments,
-            subject=subject,
-            body=message,
-            to_emails=_normalize_recipients(recipients),
-            cc_emails=_normalize_recipients(cc),
-            bcc_emails=_normalize_recipients(bcc),
-            attachments=attachments
-        )
+   """
+   Enhanced sendmail function with CC/BCC and attachments support
+   Drop-in replacement for frappe.sendmail with same parameters
+   """
+  
+   # If no CC, BCC, or attachments, use standard frappe.sendmail
+   if not cc and not bcc and not attachments:
+       return frappe.sendmail(
+           recipients=recipients,
+           subject=subject,
+           message=message,
+           attachments=attachments,
+           **kwargs
+       )
+  
+  
+   if kwargs.get('now', False):
+       _send_email_with_cc_bcc_attachments(
+           subject=subject,
+           body=message,
+           to_emails=_normalize_recipients(recipients),
+           cc_emails=_normalize_recipients(cc),
+           bcc_emails=_normalize_recipients(bcc),
+           attachments=attachments
+       )
+   else:
+       frappe.enqueue(
+           method=_send_email_with_cc_bcc_attachments,
+           subject=subject,
+           body=message,
+           to_emails=_normalize_recipients(recipients),
+           cc_emails=_normalize_recipients(cc),
+           bcc_emails=_normalize_recipients(bcc),
+           attachments=attachments
+       )
+
+
 
 
 def _send_email_with_cc_bcc_attachments(subject, body, to_emails, cc_emails=None, bcc_emails=None, attachments=None):
-    
-    cc_emails = cc_emails or []
-    bcc_emails = bcc_emails or []
-    
-    # Get always_bcc from Email Account if no BCC provided
-    if not bcc_emails:
-        try:
-            email_account = frappe.get_doc("Email Account", {"email_id": "noreply@merillife.com"})
-            if email_account and hasattr(email_account, 'always_bcc') and email_account.always_bcc:
-                if isinstance(email_account.always_bcc, str):
-                    bcc_emails = [email.strip() for email in email_account.always_bcc.split(',') if email.strip()]
-                else:
-                    bcc_emails = email_account.always_bcc
-                    
-                frappe.logger("debug").info(f"Using always_bcc from Email Account: {bcc_emails}")
-        except Exception as e:
-            frappe.logger("debug").info(f"Could not get always_bcc from Email Account: {str(e)}")
-    
-<<<<<<< HEAD
-    # Use MIMEMultipart for emails with attachments
-    if attachments:
-        msg = MIMEMultipart()
-        msg["Subject"] = subject
-        msg["From"] = formataddr(("VMS", "noreply@merillife.com"))
-        msg["To"] = ", ".join(to_emails)
-        
-        if cc_emails:
-            msg["Cc"] = ", ".join(cc_emails)
-        
-        # Add HTML body
-        msg.attach(MIMEText(body, 'html'))
-        
-        # Process attachments
-        _add_attachments_to_message(msg, attachments)
-        
-    else:
-        # Use EmailMessage for simple emails without attachments
-        msg = EmailMessage()
-        msg["Subject"] = subject
-        msg["From"] = formataddr(("VMS", "noreply@merillife.com"))
-        msg["To"] = ", ".join(to_emails)
-        
-        if cc_emails:
-            msg["Cc"] = ", ".join(cc_emails)
-        
-        msg.add_alternative(body, subtype="html")
-=======
-    msg = EmailMessage()
-    msg["Subject"] = subject
-    
-    # Set sender with display name using formataddr
-    msg["From"] = formataddr(("VMS", "noreply@merillife.com"))
-    
-    msg["To"] = ", ".join(to_emails)
-    
-    if cc_emails:
-        msg["Cc"] = ", ".join(cc_emails)
-    
-    # BCC is not added to headers (that's the point of BCC)
-    msg.add_alternative(body, subtype="html")
->>>>>>> f1af491b
-    
-    # All recipients for SMTP (TO + CC + BCC)
-    all_recipients = to_emails + cc_emails + bcc_emails
-    
-    frappe.logger("debug").info(f"Sending email to: TO={to_emails}, CC={cc_emails}, BCC={bcc_emails}, Attachments={len(attachments) if attachments else 0}")
-
-    try:
-        with smtplib.SMTP_SSL("smtp.zeptomail.in", 465) as server:
-            server.login("noreply@merillife.com", "4sxLpHrd3YNj__29edd5373fd7a")
-            
-            # Send the message
-            server.send_message(msg, to_addrs=all_recipients)
-            
-            # Create Email Queue record with system permissions
-            try:
-                frappe.flags.ignore_permissions = True
-                
-                email_queue = frappe.get_doc(
-                    {
-                        "doctype": "Email Queue",
-                        "subject": subject,
-                        "message": body,
-                        "status": "Sent",
-                        "show_as_cc": ",".join(cc_emails) if cc_emails else "",
-                        "sender": "noreply@merillife.com",
-                        "sender_full_name": "VMS",
-                    }
-                )
-                
-                # Add all recipients to the queue record
-                for recipient in all_recipients:
-                    email_queue.append("recipients", {"recipient": recipient, "status": "Sent"})
-                
-                # Add attachments to Email Queue record if any
-                if attachments:
-                    _add_attachments_to_email_queue(email_queue, attachments)
-                
-                # Insert with ignore permissions
-                email_queue.insert(ignore_permissions=True)
-                
-            except Exception as eq_error:
-                # Fallback methods for Email Queue creation
-                try:
-                    original_user = frappe.session.user
-                    frappe.set_user("Administrator")
-                    
-                    email_queue = frappe.get_doc(
-                        {
-                            "doctype": "Email Queue",
-                            "subject": subject,
-                            "message": body,
-                            "status": "Sent",
-                            "show_as_cc": ",".join(cc_emails) if cc_emails else "",
-                            "sender": "noreply@merillife.com",
-                            "sender_full_name": "VMS",
-                        }
-                    )
-                    
-                    for recipient in all_recipients:
-                        email_queue.append("recipients", {"recipient": recipient, "status": "Sent"})
-                    
-                    if attachments:
-                        _add_attachments_to_email_queue(email_queue, attachments)
-                    
-                    email_queue.insert()
-                    
-                except Exception as admin_error:
-                    frappe.logger("debug").info(f"Email sent but couldn't create Email Queue record: {str(admin_error)}")
-                finally:
-                    frappe.set_user(original_user)
-                
-            finally:
-                frappe.flags.ignore_permissions = False
-            
-            attachment_count = len(attachments) if attachments else 0
-            frappe.logger("debug").info(f"Email sent successfully to {len(all_recipients)} recipients (TO: {len(to_emails)}, CC: {len(cc_emails)}, BCC: {len(bcc_emails)}) with {attachment_count} attachments")
-            
-    except Exception as e:
-        frappe.logger("debug").error(f"Failed to send email with CC/BCC/attachments: {e}")
-        frappe.log_error(frappe.get_traceback(), f"Error sending email with CC/BCC/attachments: {str(e)}")
+  
+   cc_emails = cc_emails or []
+   bcc_emails = bcc_emails or []
+  
+
+
+   if not bcc_emails:
+       try:
+           email_account = frappe.get_doc("Email Account", {"email_id": "noreply@merillife.com"})
+           if email_account and hasattr(email_account, 'always_bcc') and email_account.always_bcc:
+               if isinstance(email_account.always_bcc, str):
+                   bcc_emails = [email.strip() for email in email_account.always_bcc.split(',') if email.strip()]
+               else:
+                   bcc_emails = email_account.always_bcc
+                  
+               frappe.logger("debug").info(f"Using always_bcc from Email Account: {bcc_emails}")
+       except Exception as e:
+           frappe.logger("debug").info(f"Could not get always_bcc from Email Account: {str(e)}")
+  
+   # Use MIMEMultipart for emails with attachments
+   if attachments:
+       msg = MIMEMultipart()
+       msg["Subject"] = subject
+       msg["From"] = formataddr(("VMS", "noreply@merillife.com"))
+       msg["To"] = ", ".join(to_emails)
+      
+       if cc_emails:
+           msg["Cc"] = ", ".join(cc_emails)
+      
+       # Add HTML body
+       msg.attach(MIMEText(body, 'html'))
+      
+       # Process attachments
+       _add_attachments_to_message(msg, attachments)
+      
+   else:
+       # Use EmailMessage for simple emails without attachments
+       msg = EmailMessage()
+       msg["Subject"] = subject
+       msg["From"] = formataddr(("VMS", "noreply@merillife.com"))
+       msg["To"] = ", ".join(to_emails)
+      
+       if cc_emails:
+           msg["Cc"] = ", ".join(cc_emails)
+      
+       msg.add_alternative(body, subtype="html")
+  
+   # All recipients for SMTP (TO + CC + BCC)
+   all_recipients = to_emails + cc_emails + bcc_emails
+  
+   frappe.logger("debug").info(f"Sending email to: TO={to_emails}, CC={cc_emails}, BCC={bcc_emails}, Attachments={len(attachments) if attachments else 0}")
+
+
+   try:
+       with smtplib.SMTP_SSL("smtp.zeptomail.in", 465) as server:
+           server.login("noreply@merillife.com", "4sxLpHrd3YNj__29edd5373fd7a")
+          
+           # Send the message
+           server.send_message(msg, to_addrs=all_recipients)
+          
+           # Create Email Queue record with system permissions
+           try:
+               frappe.flags.ignore_permissions = True
+              
+               email_queue = frappe.get_doc(
+                   {
+                       "doctype": "Email Queue",
+                       "subject": subject,
+                       "message": body,
+                       "status": "Sent",
+                       "show_as_cc": ",".join(cc_emails) if cc_emails else "",
+                       "sender": "noreply@merillife.com",
+                       "sender_full_name": "VMS",
+                   }
+               )
+              
+               # Add all recipients to the queue record
+               for recipient in all_recipients:
+                   email_queue.append("recipients", {"recipient": recipient, "status": "Sent"})
+              
+               # Add attachments to Email Queue record if any
+               if attachments:
+                   _add_attachments_to_email_queue(email_queue, attachments)
+              
+               # Insert with ignore permissions
+               email_queue.insert(ignore_permissions=True)
+              
+           except Exception as eq_error:
+               # Fallback methods for Email Queue creation
+               try:
+                   original_user = frappe.session.user
+                   frappe.set_user("Administrator")
+                  
+                   email_queue = frappe.get_doc(
+                       {
+                           "doctype": "Email Queue",
+                           "subject": subject,
+                           "message": body,
+                           "status": "Sent",
+                           "show_as_cc": ",".join(cc_emails) if cc_emails else "",
+                           "sender": "noreply@merillife.com",
+                           "sender_full_name": "VMS",
+                       }
+                   )
+                  
+                   for recipient in all_recipients:
+                       email_queue.append("recipients", {"recipient": recipient, "status": "Sent"})
+                  
+                   if attachments:
+                       _add_attachments_to_email_queue(email_queue, attachments)
+                  
+                   email_queue.insert()
+                  
+               except Exception as admin_error:
+                   frappe.logger("debug").info(f"Email sent but couldn't create Email Queue record: {str(admin_error)}")
+               finally:
+                   frappe.set_user(original_user)
+              
+           finally:
+               frappe.flags.ignore_permissions = False
+          
+           attachment_count = len(attachments) if attachments else 0
+           frappe.logger("debug").info(f"Email sent successfully to {len(all_recipients)} recipients (TO: {len(to_emails)}, CC: {len(cc_emails)}, BCC: {len(bcc_emails)}) with {attachment_count} attachments")
+          
+   except Exception as e:
+       frappe.logger("debug").error(f"Failed to send email with CC/BCC/attachments: {e}")
+       frappe.log_error(frappe.get_traceback(), f"Error sending email with CC/BCC/attachments: {str(e)}")
+
+
 
 
 def _add_attachments_to_message(msg, attachments):
-    """Add attachments to the email message"""
-    if not attachments:
-        return
-    
-    # Handle different attachment formats
-    processed_attachments = _process_attachments(attachments)
-    
-    for attachment in processed_attachments:
-        try:
-            # Get file content and info
-            file_content = attachment.get('fcontent') or attachment.get('content')
-            filename = attachment.get('fname') or attachment.get('filename', 'attachment')
-            
-            if file_content:
-                # Guess the content type based on the filename
-                content_type, encoding = mimetypes.guess_type(filename)
-                if content_type is None or encoding is not None:
-                    content_type = 'application/octet-stream'
-                
-                main_type, sub_type = content_type.split('/', 1)
-                
-                # Create MIMEBase object
-                part = MIMEBase(main_type, sub_type)
-                part.set_payload(file_content)
-                
-                # Encode file in ASCII characters to send by email
-                encoders.encode_base64(part)
-                
-                # Add header as key/value pair to attachment part
-                part.add_header(
-                    'Content-Disposition',
-                    f'attachment; filename= {filename}',
-                )
-                
-                # Attach the part to message
-                msg.attach(part)
-                
-        except Exception as e:
-            frappe.logger("debug").error(f"Failed to attach file {filename}: {str(e)}")
+   """Add attachments to the email message"""
+   if not attachments:
+       return
+  
+   # Handle different attachment formats
+   processed_attachments = _process_attachments(attachments)
+  
+   for attachment in processed_attachments:
+       try:
+           # Get file content and info
+           file_content = attachment.get('fcontent') or attachment.get('content')
+           filename = attachment.get('fname') or attachment.get('filename', 'attachment')
+          
+           if file_content:
+               # Guess the content type based on the filename
+               content_type, encoding = mimetypes.guess_type(filename)
+               if content_type is None or encoding is not None:
+                   content_type = 'application/octet-stream'
+              
+               main_type, sub_type = content_type.split('/', 1)
+              
+               # Create MIMEBase object
+               part = MIMEBase(main_type, sub_type)
+               part.set_payload(file_content)
+              
+               # Encode file in ASCII characters to send by email
+               encoders.encode_base64(part)
+              
+               # Add header as key/value pair to attachment part
+               part.add_header(
+                   'Content-Disposition',
+                   f'attachment; filename= {filename}',
+               )
+              
+               # Attach the part to message
+               msg.attach(part)
+              
+       except Exception as e:
+           frappe.logger("debug").error(f"Failed to attach file {filename}: {str(e)}")
+
+
 
 
 def _add_attachments_to_email_queue(email_queue, attachments):
-    """Add attachments to Email Queue record"""
-    if not attachments:
-        return
-    
-    try:
-        processed_attachments = _process_attachments(attachments)
-        
-        # Create a comma-separated string of filenames for Email Queue
-        attachment_names = []
-        for attachment in processed_attachments:
-            filename = attachment.get('fname') or attachment.get('filename', 'attachment')
-            if filename:
-                attachment_names.append(filename)
-        
-        # Set attachments as a comma-separated string (not a list)
-        if attachment_names:
-            email_queue.attachments = ", ".join(attachment_names)
-            
-    except Exception as e:
-        frappe.logger("debug").error(f"Failed to add attachments to Email Queue: {str(e)}")
+   """Add attachments to Email Queue record"""
+   if not attachments:
+       return
+  
+   try:
+       processed_attachments = _process_attachments(attachments)
+      
+       # Create a comma-separated string of filenames for Email Queue
+       attachment_names = []
+       for attachment in processed_attachments:
+           filename = attachment.get('fname') or attachment.get('filename', 'attachment')
+           if filename:
+               attachment_names.append(filename)
+      
+       # Set attachments as a comma-separated string (not a list)
+       if attachment_names:
+           email_queue.attachments = ", ".join(attachment_names)
+          
+   except Exception as e:
+       frappe.logger("debug").error(f"Failed to add attachments to Email Queue: {str(e)}")
+
+
 
 
 def _process_attachments(attachments):
-    """Process attachments into a consistent format"""
-    if not attachments:
-        return []
-    
-    processed = []
-    
-    # Handle different attachment formats that frappe.sendmail accepts
-    if isinstance(attachments, dict):
-        # Single attachment as dict
-        processed.append(attachments)
-    elif isinstance(attachments, list):
-        for attachment in attachments:
-            if isinstance(attachment, dict):
-                processed.append(attachment)
-            elif isinstance(attachment, str):
-                # If it's a file path, read the file
-                try:
-                    if os.path.exists(attachment):
-                        with open(attachment, 'rb') as f:
-                            content = f.read()
-                        processed.append({
-                            'fname': os.path.basename(attachment),
-                            'fcontent': content
-                        })
-                except Exception as e:
-                    frappe.logger("debug").error(f"Failed to read attachment file {attachment}: {str(e)}")
-            elif hasattr(attachment, 'file_name') and hasattr(attachment, 'content'):
-                # Frappe File object
-                processed.append({
-                    'fname': attachment.file_name,
-                    'fcontent': attachment.content
-                })
-    
-    return processed
+   """Process attachments into a consistent format"""
+   if not attachments:
+       return []
+  
+   processed = []
+  
+   # Handle different attachment formats that frappe.sendmail accepts
+   if isinstance(attachments, dict):
+       # Single attachment as dict
+       processed.append(attachments)
+   elif isinstance(attachments, list):
+       for attachment in attachments:
+           if isinstance(attachment, dict):
+               processed.append(attachment)
+           elif isinstance(attachment, str):
+               # If it's a file path, read the file
+               try:
+                   if os.path.exists(attachment):
+                       with open(attachment, 'rb') as f:
+                           content = f.read()
+                       processed.append({
+                           'fname': os.path.basename(attachment),
+                           'fcontent': content
+                       })
+               except Exception as e:
+                   frappe.logger("debug").error(f"Failed to read attachment file {attachment}: {str(e)}")
+           elif hasattr(attachment, 'file_name') and hasattr(attachment, 'content'):
+               # Frappe File object
+               processed.append({
+                   'fname': attachment.file_name,
+                   'fcontent': attachment.content
+               })
+  
+   return processed
+
+
 
 
 def _normalize_recipients(recipients):
-    """Convert recipients to a list format"""
-    if not recipients:
-        return []
-    if isinstance(recipients, str):
-        return [recipients]
-    return recipients if isinstance(recipients, list) else [recipients]
+   """Convert recipients to a list format"""
+   if not recipients:
+       return []
+   if isinstance(recipients, str):
+       return [recipients]
+   return recipients if isinstance(recipients, list) else [recipients]
+
+
 
 
 # Add this to frappe namespace so you can call frappe.custom_sendmail()
-frappe.custom_sendmail = custom_sendmail+frappe.custom_sendmail = custom_sendmail
