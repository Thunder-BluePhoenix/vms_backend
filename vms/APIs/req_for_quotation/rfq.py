import frappe
import json
from frappe.utils import now_datetime
from datetime import datetime

@frappe.whitelist(allow_guest=False)
def get_full_rfq_data(name):
	try:
		doc = frappe.get_doc("Request For Quotation", name)

		# Child Tables
		pr_items = []
		for row in doc.rfq_items:
			pr_items.append({
				"row_id": row.name,
				"head_unique_field": row.head_unique_field,
				"purchase_requisition_number": row.purchase_requisition_number,
				"material_code_head": row.material_code_head,
				"delivery_date_head": row.delivery_date_head,
				"plant_head": row.plant_head,
				"material_name_head": row.material_name_head,
				"quantity_head": row.quantity_head,
				"uom_head": row.uom_head,
				"price_head": row.price_head,
				"subhead_unique_field": row.subhead_unique_field,
				"material_code_subhead": row.material_code_subhead,
				"material_name_subhead": row.material_name_subhead,
				"quantity_subhead": row.quantity_subhead,
				"uom_subhead": row.uom_subhead,
				"price_subhead": row.price_subhead,
				"delivery_date_subhead": row.delivery_date_subhead
			})

		# Onboarded Vendor Details Table
		vendor_details_data = []
		for row in doc.vendor_details:
			vendor_details_data.append({
				"refno": row.ref_no,
				"vendor_name": row.vendor_name,
				"vendor_code": [v.strip() for v in row.vendor_code.split(",")] if row.vendor_code else [],
				"office_email_primary": row.office_email_primary,
				"mobile_number": row.mobile_number,
				"service_provider_type": row.service_provider_type,
				"country": row.country
			})

		# Non-Onboarded Vendor Details Table
		non_onboarded_vendor_details_data = []
		for row in doc.non_onboarded_vendor_details:
			non_onboarded_vendor_details_data.append({
				"office_email_primary": row.office_email_primary,
				"vendor_name": row.vendor_name,
				"mobile_number": row.mobile_number,
				"country": row.country
			})

		# File Attachments Section
		attachments = []
		for row in doc.multiple_attachments:
			file_url = row.get("attachment_name")
			if file_url:
				file_doc = frappe.get_doc("File", {"file_url": file_url})
				attachments.append({
					"url": f"{frappe.get_site_config().get('backend_http', 'http://10.10.103.155:3301')}{file_doc.file_url}",
					"name": file_doc.name,
					"file_name": file_doc.file_name
				})
			else:
				attachments.append({
					"url": "",
					"name": "",
					"file_name": ""
				})

		data = {
			# logistic import rfq data / logistic export rfq data
			"name": doc.name,
			"rfq_type": doc.rfq_type,
			"logistic_type": doc.logistic_type,
			"company_name_logistic": doc.company_name_logistic,
			"rfq_cutoff_date_logistic": doc.rfq_cutoff_date_logistic,
			"mode_of_shipment": doc.mode_of_shipment,
			"port_of_loading": doc.port_of_loading,
			"destination_port": doc.destination_port,
			"ship_to_address": doc.ship_to_address,
			"no_of_pkg_units": doc.no_of_pkg_units,
			"vol_weight": doc.vol_weight,
			"invoice_date": doc.invoice_date,
			"shipment_date": doc.shipment_date,
			"remarks": doc.remarks,
			"expected_date_of_arrival": doc.expected_date_of_arrival,
			"service_provider": doc.service_provider,
			"consignee_name": doc.consignee_name,
			"sr_no": doc.sr_no,
			"rfq_date_logistic": doc.rfq_date_logistic,
			"country": doc.country,
			"port_code": doc.port_code,
			"inco_terms": doc.inco_terms,
			"package_type": doc.package_type,
			"product_category": doc.product_category,
			"actual_weight": doc.actual_weight,
			"invoice_no": doc.invoice_no,
			"shipment_type": doc.shipment_type,
			"shipper_name": doc.shipper_name,
			"invoice_value": doc.invoice_value,

			# logistic/service rfq common data
			"rfq_date": doc.rfq_date,
			"company_name": doc.company_name,
			"purchase_organization": doc.purchase_organization,
			"purchase_group": doc.purchase_group,
			"currency": doc.currency,
			"collection_number": doc.collection_number,
			"quotation_deadline": doc.quotation_deadline,
			"validity_start_date": doc.validity_start_date,
			"validity_end_date": doc.validity_end_date,
			"bidding_person": doc.bidding_person,
			"service_code": doc.service_code,
			"service_category": doc.service_category,
			"material_code": doc.material_code,
			"material_category": doc.material_category,
			"plant_code": doc.plant_code,
			"storage_location": doc.storage_location,
			"short_text": doc.short_text,
			"rfq_quantity": doc.rfq_quantity,
			"quantity_unit": doc.quantity_unit,
			"delivery_date": doc.delivery_date,
			"estimated_price": doc.estimated_price,
			"first_reminder": doc.first_reminder,
			"second_reminder": doc.second_reminder,
			"third_reminder": doc.third_reminder,
			"unique_id": doc.unique_id,

			# Tables
			"pr_items": pr_items,
			"vendor_details": vendor_details_data,
			"non_onboarded_vendors": non_onboarded_vendor_details_data,
			"attachments": attachments
		}

		return data

	except Exception as e:
		frappe.log_error(frappe.get_traceback(), "get_full_rfq_data failed")
		frappe.throw("Could not fetch RFQ details.")


# get quotation data if vendor has fill the data

@frappe.whitelist(allow_guest=False)
def get_quotation_data(name):
	try:
		doc = frappe.get_doc("Request For Quotation", name)
		quotations = []

		def get_rfq_item_list(quotation):
			items = []
			for item in quotation.rfq_item_list:
				items.append({
					"head_unique_field": item.head_unique_field,
					"purchase_requisition_number": item.purchase_requisition_number,
					"material_code_head": item.material_code_head,
					"delivery_date_head": item.delivery_date_head,
					"plant_head": item.plant_head,
					"material_name_head": item.material_name_head,
					"quantity_head": item.quantity_head,
					"uom_head": item.uom_head,
					"price_head": item.price_head,
					"subhead_unique_field": item.subhead_unique_field,
					"material_code_subhead": item.material_code_subhead,
					"material_name_subhead": item.material_name_subhead,
					"quantity_subhead": item.quantity_subhead,
					"uom_subhead": item.uom_subhead,
					"price_subhead": item.price_subhead,
					"delivery_date_subhead": item.delivery_date_subhead
				})
			return items

		def build_quotation_data(quotation):
			return {
				"quotation_name": quotation.name,
				"ref_no": quotation.ref_no,
				"vendor_name": quotation.vendor_name,
				"office_email_primary": quotation.office_email_primary,

				# Logistic
				"mode_of_shipment": quotation.mode_of_shipment,
				"airlinevessel_name": quotation.airlinevessel_name,
				"chargeable_weight": quotation.chargeable_weight,
				"ratekg": quotation.ratekg,
				"fuel_surcharge": quotation.fuel_surcharge,
				"surcharge": quotation.surcharge,
				"sc": quotation.sc,
				"xray": quotation.xray,
				"pickuporigin": quotation.pickuporigin,
				"ex_works": quotation.ex_works,
				"transit_days": quotation.transit_days,
				"total_freight": quotation.total_freight,
				"from_currency": quotation.from_currency,
				"to_currency": quotation.to_currency,
				"exchange_rate": quotation.exchange_rate,
				"total_freightinr": quotation.total_freightinr,
				"destination_charge": quotation.destination_charge,
				"shipping_line_charge": quotation.shipping_line_charge,
				"cfs_charge": quotation.cfs_charge,
				"total_landing_price": quotation.total_landing_price,
				"remarks": quotation.remarks,
				"material": quotation.material,
				"company_name_logistic": quotation.company_name_logistic,
				"sr_no": quotation.sr_no,
				"rfq_date_logistic": quotation.rfq_date_logistic,
				"rfq_cutoff_date": quotation.rfq_cutoff_date,
				"destination_port": quotation.destination_port,
				"port_code": quotation.port_code,
				"port_of_loading": quotation.port_of_loading,
				"inco_terms": quotation.inco_terms,
				"shipper_name": quotation.shipper_name,
				"package_type": quotation.package_type,
				"no_of_pkg_units": quotation.no_of_pkg_units,
				"product_category_logistic": quotation.product_category_logistic,
				"vol_weight": quotation.vol_weight,
				"actual_weight": quotation.actual_weight,
				"invoice_date": quotation.invoice_date,
				"invoice_no": quotation.invoice_no,
				"invoice_value": quotation.invoice_value,
				"expected_date_of_arrival": quotation.expected_date_of_arrival,
				"consignee_name": quotation.consignee_name,
				"shipment_date": quotation.shipment_date,
				"shipment_type": quotation.shipment_type,
				"quantity": quotation.quantity,
				"ship_to_address": quotation.ship_to_address,

				# Material / Service
				"rfq_date": quotation.rfq_date,
				"quotation_deadline": quotation.quotation_deadline,
				"company_name": quotation.company_name,
				"purchase_organization": quotation.purchase_organization,
				"purchase_group": quotation.purchase_group,
				"currency": quotation.currency,
				"collection_number": quotation.collection_number,
				"validity_start_date": quotation.validity_start_date,
				"validity_end_date": quotation.validity_end_date,
				"contact_person": quotation.contact_person,
				"bidding_person": quotation.bidding_person,
				"storage_location": quotation.storage_location,
				"product_code": quotation.product_code,
				"product_category": quotation.product_category,
				"material_code": quotation.material_code,
				"material_category": quotation.material_category,
				"material_name": quotation.material_name,

				# Service
				"service_location": quotation.service_location,
				"service_code": quotation.service_code,
				"service_category": quotation.service_category,

				# Financials
				"rfq_quantity": quotation.rfq_quantity,
				"quantity_unit": quotation.quantity_unit,
				"delivery_date": quotation.delivery_date,
				"quote_amount": quotation.quote_amount,
				"negotiable": quotation.negotiable,
				"non_negotiable": quotation.non_negotiable,
				"payment_terms": quotation.payment_terms,

				# Child table
				"rfq_item_list": get_rfq_item_list(quotation)
			}

		# Process onboarded vendors
		for row in doc.vendor_details:
			if row.quotation:
				quotation = frappe.get_doc("Quotation", row.quotation)
				quotations.append(build_quotation_data(quotation))

		# Process non-onboarded vendors
		for row in doc.non_onboarded_vendor_details:
			if row.quotation:
				quotation = frappe.get_doc("Quotation", row.quotation)
				quotations.append(build_quotation_data(quotation))

		return {"quotations": quotations}

	except Exception as e:
		frappe.log_error(frappe.get_traceback(), "get_quotation_data failed")
		frappe.throw("Could not fetch quotation details.")


# send revised rfq

@frappe.whitelist(allow_guest=False)
def send_revised_rfq(data):
	if isinstance(data, str):
		data = json.loads(data)

	if not data.get("name"):
		frappe.throw("Missing RFQ name")

	old_rfq = frappe.get_doc("Request For Quotation", data.get("name"))

	frappe.db.set_value("Request For Quotation", old_rfq.name, "revised_quotation", 1)

	new_rfq = frappe.new_doc("Request For Quotation")
	old_rfq_data = old_rfq.as_dict()
	for unwanted in ["name", "creation", "modified", "owner", "head_target", "revised_rfq"]:
		old_rfq_data.pop(unwanted, None)

	new_rfq.update(old_rfq_data)

	new_rfq.name = None
	new_rfq.prev_rfq = old_rfq.name
	new_rfq.status = "Pending"

	excluded_fields = ["head_target", "revised_rfq"]

	main_fields = [
		"status", "company_name_logistic", "rfq_cutoff_date_logistic", "mode_of_shipment",
		"destination_port", "port_of_loading", "ship_to_address", "no_of_pkg_units", "vol_weight",
		"invoice_date", "shipment_date", "remarks", "expected_date_of_arrival", "service_provider",
		"consignee_name", "sr_no", "rfq_date_logistic", "country", "port_code", "inco_terms",
		"package_type", "product_category", "actual_weight", "invoice_no", "invoice_value",
		"shipment_type", "material", "quantity", "shipper_name", "rfq_date", "rfq_cutoff_date",
		"company_name", "purchase_organization", "purchase_group", "currency", "collection_number",
		"quotation_deadline", "validity_start_date", "validity_end_date", "requestor_name",
		"bidding_person", "material_code", "material_category", "plant_code", "storage_location",
		"short_text", "catalogue_number", "service_code", "service_location", "service_category",
		"quantity_and_date_section", "rfq_quantity", "quantity_unit", "delivery_date",
		"add_expected_budgetary_target_price_section", "estimated_price", "first_reminder",
		"second_reminder", "third_reminder"
	]

	for field in main_fields:
		if field in excluded_fields:
			continue
		if field in data and data.get(field) != old_rfq.get(field):
			new_rfq.set(field, data.get(field))
		else:
			new_rfq.set(field, old_rfq.get(field)) 


	old_child_rows = {row.name: row for row in old_rfq.get("rfq_items", [])}

	updated_data = data.get("rfq_items", [])
	updated_row_ids = set(row.get("row_id") for row in updated_data if row.get("row_id"))

	new_items = []

	for row in updated_data:
		row_id = row.get("row_id")
		old_child = old_child_rows.get(row_id)

		if old_child:
			for key, value in row.items():
				if key != "row_id" and value != old_child.get(key):
					old_child.set(key, value)
			new_items.append(old_child)

	for name, old_row in old_child_rows.items():
		if name not in updated_row_ids:
			new_items.append(old_row)

	new_rfq.set("rfq_items", new_items)


	# Save new RFQ
	new_rfq.insert(ignore_permissions=True)
	frappe.db.commit()

	return {
		"status": "success",
		"message": "Revised RFQ created successfully",
		"new_rfq": new_rfq.name
	}


# dashboard for rfq logistic

# @frappe.whitelist(allow_guest=False)
# def rfq_dashboard(company_name=None, name=None, page_no=1, page_length=5, rfq_type=None, status=None):
# 	try:
# 		page_no = int(page_no) if page_no else 1
# 		page_length = int(page_length) if page_length else 5
# 		offset = (page_no - 1) * page_length

# 		# Build dynamic filters
# 		conditions = []
# 		values = {}

# 		if company_name:
# 			conditions.append("(company_name = %(company_name)s OR company_name_logistic = %(company_name)s)")
# 			values["company_name"] = company_name

# 		if name:
# 			conditions.append("name LIKE %(name)s")
# 			values["name"] = f"%{name}%"

# 		if rfq_type:
# 			conditions.append("rfq_type = %(rfq_type)s")
# 			values["rfq_type"] = rfq_type

# 		if status:
# 			conditions.append("status = %(status)s")
# 			values["status"] = status

# 		condition_clause = " AND ".join(conditions)
# 		condition_clause = f"WHERE {condition_clause}" if condition_clause else ""

# 		# Total count
# 		total_count = frappe.db.sql(f"""
#             SELECT COUNT(*) FROM (
#                 SELECT 1
#                 FROM `tabRequest For Quotation`
#                 {condition_clause}
#                 GROUP BY unique_id
#             ) AS grouped
#         """, values)[0][0]

# 		# Paginated result
# 		data = frappe.db.sql(f"""
#             SELECT
#                 rfq.name,
#                 IFNULL(rfq.company_name_logistic, rfq.company_name) AS company_name,
#                 rfq.rfq_type,
#                 IFNULL(rfq.rfq_date_logistic, rfq.rfq_date) AS rfq_date,
#                 IFNULL(rfq.delivery_date, rfq.shipment_date) AS delivery_date,
#                 rfq.status
#             FROM `tabRequest For Quotation` rfq
#             INNER JOIN (
#                 SELECT MAX(name) AS name
#                 FROM `tabRequest For Quotation`
#                 {condition_clause}
#                 GROUP BY unique_id
#             ) latest_rfq ON rfq.name = latest_rfq.name
#             ORDER BY rfq.creation DESC
#             LIMIT %(limit)s OFFSET %(offset)s
#         """, {**values, "limit": page_length, "offset": offset}, as_dict=True)

# 		return {
# 			"status": "success",
# 			"message": f"{len(data)} RFQ(s) found",
# 			"data": data,
# 			"total_count": total_count,
# 			"page_no": page_no,
# 			"page_length": page_length
# 		}

# 	except Exception as e:
# 		frappe.log_error(frappe.get_traceback(), "RFQ Dashboard Error")
# 		return {
# 			"status": "error",
# 			"message": "Failed to fetch RFQ dashboard data.",
# 			"error": str(e)
# 		}


@frappe.whitelist(allow_guest=False)
def rfq_dashboard(company_name=None, name=None, page_no=1, page_length=5, rfq_type=None, status=None):
	try:
		usr = frappe.session.user
		user_roles = frappe.get_roles(usr)

		if "Vendor" in user_roles:
			return vendor_rfq_dashboard(company_name, name, page_no, page_length, rfq_type, status, usr)

		if "Purchase Team" in user_roles:
			return purchase_team_rfq_dashboard(company_name, name, page_no, page_length, rfq_type, status)

		return {
			"status": "error",
			"message": "You do not have permission to access this dashboard."
		}

	except Exception as e:
		frappe.log_error(frappe.get_traceback(), "RFQ Dashboard Error")
		return {
			"status": "error",
			"message": "Failed to fetch RFQ dashboard data.",
			"error": str(e)
		}


# Dashboard for Vendors
def vendor_rfq_dashboard(company_name, name, page_no, page_length, rfq_type, status, usr):
	try:
		page_no = int(page_no) if page_no else 1
		page_length = int(page_length) if page_length else 5
		offset = (page_no - 1) * page_length

		conditions = []
		values = {}

		if company_name:
			conditions.append("(company_name = %(company_name)s OR company_name_logistic = %(company_name)s)")
			values["company_name"] = company_name

		if name:
			conditions.append("name LIKE %(name)s")
			values["name"] = f"%{name}%"

		if rfq_type:
			conditions.append("rfq_type = %(rfq_type)s")
			values["rfq_type"] = rfq_type

		if status:
			conditions.append("status = %(status)s")
			values["status"] = status

		condition_clause = " AND ".join(conditions)
		condition_clause = f"WHERE {condition_clause}" if condition_clause else ""

		# Filter RFQs by vendor email
		rfq_names = frappe.db.sql_list(f"""
			SELECT parent FROM `tabVendor Details`
			WHERE office_email_primary = %s
		""", usr)

		if not rfq_names:
			return {
				"status": "success",
				"message": "No RFQs found for vendor",
				"data": [],
				"total_count": 0
			}

		values["rfq_names"] = tuple(rfq_names)

		# Total count
		total_count = frappe.db.sql(f"""
			SELECT COUNT(*) FROM (
				SELECT 1 FROM `tabRequest For Quotation`
				WHERE name IN %(rfq_names)s
				{f"AND {condition_clause}" if condition_clause else ""}
				GROUP BY unique_id
			) AS grouped
		""", values)[0][0]

		data = frappe.db.sql(f"""
			SELECT
				rfq.name,
				IFNULL(rfq.company_name_logistic, rfq.company_name) AS company_name,
				rfq.rfq_type,
				IFNULL(rfq.rfq_date_logistic, rfq.quotation_deadline) AS rfq_date,
				IFNULL(rfq.delivery_date, rfq.shipment_date) AS delivery_date,
				rfq.status
			FROM `tabRequest For Quotation` rfq
			INNER JOIN (
				SELECT MAX(name) AS name FROM `tabRequest For Quotation`
				WHERE name IN %(rfq_names)s
				{f"AND {condition_clause}" if condition_clause else ""}
				GROUP BY unique_id
			) latest_rfq ON rfq.name = latest_rfq.name
			ORDER BY rfq.creation DESC
			LIMIT %(limit)s OFFSET %(offset)s
		""", {**values, "limit": page_length, "offset": offset}, as_dict=True)

		return {
			"status": "success",
			"message": f"{len(data)} RFQ(s) found",
			"data": data,
			"total_count": total_count,
			"page_no": page_no,
			"page_length": page_length
		}

	except Exception as e:
		frappe.log_error(frappe.get_traceback(), "Vendor RFQ Dashboard Error")
		return {
			"status": "error",
			"message": "Failed to fetch vendor RFQ dashboard.",
			"error": str(e)
		}


# Dashboard for Purchase Team
def purchase_team_rfq_dashboard(company_name, name, page_no, page_length, rfq_type, status):
	try:
		page_no = int(page_no) if page_no else 1
		page_length = int(page_length) if page_length else 5
		offset = (page_no - 1) * page_length

		conditions = []
		values = {}

		if company_name:
			conditions.append("(company_name = %(company_name)s OR company_name_logistic = %(company_name)s)")
			values["company_name"] = company_name

		if name:
			conditions.append("name LIKE %(name)s")
			values["name"] = f"%{name}%"

		if rfq_type:
			conditions.append("rfq_type = %(rfq_type)s")
			values["rfq_type"] = rfq_type

		if status:
			conditions.append("status = %(status)s")
			values["status"] = status

		condition_clause = " AND ".join(conditions)
		condition_clause = f"WHERE {condition_clause}" if condition_clause else ""

		# Total count
		total_count = frappe.db.sql(f"""
			SELECT COUNT(*) FROM (
				SELECT 1 FROM `tabRequest For Quotation`
				{condition_clause}
				GROUP BY unique_id
			) AS grouped
		""", values)[0][0]

		data = frappe.db.sql(f"""
			SELECT
				rfq.name,
				IFNULL(rfq.company_name_logistic, rfq.company_name) AS company_name,
				rfq.rfq_type,
				IFNULL(rfq.rfq_date_logistic, rfq.quotation_deadline) AS rfq_date,
				IFNULL(rfq.delivery_date, rfq.shipment_date) AS delivery_date,
				rfq.status
			FROM `tabRequest For Quotation` rfq
			INNER JOIN (
				SELECT MAX(name) AS name FROM `tabRequest For Quotation`
				{condition_clause}
				GROUP BY unique_id
			) latest_rfq ON rfq.name = latest_rfq.name
			ORDER BY rfq.creation DESC
			LIMIT %(limit)s OFFSET %(offset)s
		""", {**values, "limit": page_length, "offset": offset}, as_dict=True)

		return {
			"status": "success",
			"message": f"{len(data)} RFQ(s) found",
			"data": data,
			"total_count": total_count,
			"page_no": page_no,
			"page_length": page_length
		}

	except Exception as e:
		frappe.log_error(frappe.get_traceback(), "Purchase Team RFQ Dashboard Error")
		return {
			"status": "error",
			"message": "Failed to fetch purchase team RFQ dashboard.",
			"error": str(e)
		}


# total count of rfq
# @frappe.whitelist(allow_guest=False)
# def total_rfq_count():
# 	try:
# 		total_rfq = frappe.db.sql("""
# 			SELECT COUNT(*) FROM (
# 				SELECT 1
# 				FROM `tabRequest For Quotation`
# 				GROUP BY unique_id
# 			) AS grouped
# 		""")[0][0]

# 		return {
# 			"status": "success",
# 			"total_rfq": total_rfq
# 		}
# 	except Exception as e:
# 		frappe.log_error(frappe.get_traceback(), "Total RFQ Count Error")
# 		return {
# 			"status": "error",
# 			"message": "Failed to get RFQ count.",
# 			"error": str(e)
# 		}
   
@frappe.whitelist(allow_guest=False)
def total_rfq_count():
	try:
		user = frappe.session.user
		user_email = frappe.db.get_value("User", user, "email")

		roles = frappe.get_roles(user)

		is_vendor = "Vendor" in roles

		if is_vendor:
			total_rfq = frappe.db.sql("""
				SELECT COUNT(*) FROM (
					SELECT DISTINCT parent
					FROM (
						SELECT parent FROM `tabVendor Details`
						WHERE office_email_primary = %(email)s
						UNION
						SELECT parent FROM `tabNon Onboarded Vendor Details`
						WHERE office_email_primary = %(email)s
					) AS combined
					JOIN `tabRequest For Quotation` rfq ON rfq.name = combined.parent
					GROUP BY rfq.unique_id
				) AS grouped
			""", {"email": user_email})[0][0]

		else:
			# For Purchase team or any other internal user
			total_rfq = frappe.db.sql("""
				SELECT COUNT(*) FROM (
					SELECT 1
					FROM `tabRequest For Quotation`
					GROUP BY unique_id
				) AS grouped
			""")[0][0]

		return {
			"status": "success",
			"total_rfq": total_rfq
		}
	
	except Exception as e:
		frappe.log_error(frappe.get_traceback(), "Total RFQ Count Error")
		return {
			"status": "error",
			"message": "Failed to get RFQ count.",
			"error": str(e)
		}
<<<<<<< HEAD
=======
   


@frappe.whitelist(allow_guest=True)
def check_duplicate_vendor():
    try:
        data = frappe.local.form_dict
        
        if isinstance(data.get('data'), str):
            try:
                data = json.loads(data.get('data'))
            except json.JSONDecodeError:
                data = frappe.local.form_dict
        
        mobile_number = data.get('mobile_number', '').strip()
        email = data.get('email', '').strip().lower()
        
        if not mobile_number and not email:
            return {
                "status": "error",
                "message": "Please provide either mobile number or email to check for duplicates",
                "error_type": "validation"
            }
        
        duplicate_records = []
        duplicate_fields = []
        
        if mobile_number:
            mobile_duplicates = frappe.db.sql("""
                SELECT name, mobile_number,vendor_name, office_email_primary
                FROM `tabVendor Master`
                WHERE mobile_number = %s
            """, (mobile_number,), as_dict=True)
            
            if mobile_duplicates:
                duplicate_records.extend(mobile_duplicates)
                duplicate_fields.append("mobile number")
        
        if email:
            email_duplicates = frappe.db.sql("""
                SELECT name,vendor_name, mobile_number, office_email_primary
                FROM `tabVendor Master`
                WHERE LOWER(office_email_primary) = %s
            """, (email,), as_dict=True)
            
            if email_duplicates:
                for email_dup in email_duplicates:
                    if not any(rec['name'] == email_dup['name'] for rec in duplicate_records):
                        duplicate_records.append(email_dup)
                duplicate_fields.append("email")
        
        duplicate_fields = list(set(duplicate_fields))
        
        if duplicate_records:
            formatted_records = []
            for record in duplicate_records:
                formatted_records.append({
                    "vendor_id": record.get('name'),
                    "vendor_name": record.get('vendor_name'),
                    "mobile_number": record.get('mobile_number'),
                    "email": record.get('office_email_primary')
                })
            
            return {
                "status": "duplicate_found",
                "message": f"Duplicate entry found! There is already a vendor with this {' and '.join(duplicate_fields)}",
                # "duplicate_count": len(duplicate_records),
                "existing_vendors": formatted_records
            }
        else:
            return {
                "status": "no_duplicate",
                "message": "No duplicate entry found. No vendor exists with this mobile number or email",
                "duplicate_count": 0
            }
    
    except Exception as e:
        frappe.log_error(f"Vendor Duplicate Check API Error: {str(e)}", "vendor_duplicate_check_error")
        return {
            "status": "error",
            "message": f"An error occurred while checking for duplicates: {str(e)}",
            "error_type": "general"
        }
>>>>>>> 3ac6059f
<|MERGE_RESOLUTION|>--- conflicted
+++ resolved
@@ -717,8 +717,7 @@
 			"message": "Failed to get RFQ count.",
 			"error": str(e)
 		}
-<<<<<<< HEAD
-=======
+
    
 
 
@@ -802,4 +801,3 @@
             "message": f"An error occurred while checking for duplicates: {str(e)}",
             "error_type": "general"
         }
->>>>>>> 3ac6059f
