import frappe
import json
from frappe.utils.file_manager import save_file
from frappe.utils import now_datetime

@frappe.whitelist(allow_guest=True)
def update_dispatch_item(data=None):
	try:
		# Handle FormData - get all form fields
		form_data = {}
		
		# Get all form fields from frappe.form_dict
		for key, value in frappe.form_dict.items():
			if key and value is not None and value != '':
				# Special handling for 'data' field containing JSON
				if key == "data":
					try:
						if isinstance(value, str):
							json_data = json.loads(value)
							form_data.update(json_data)
						else:
							form_data.update(value)
					except:
						form_data[key] = value
				else:
					form_data[key] = value
		
		# If data parameter is passed, merge it
		if data:
			if isinstance(data, str):
				data = json.loads(data)
			form_data.update(data)

		# Check if this is an update or create operation
		is_update = "name" in form_data and form_data["name"]

		if is_update:
			doc = frappe.get_doc("Dispatch Item", form_data["name"])
			name = doc.name
		else:
			doc = frappe.new_doc("Dispatch Item")

		# Get the doctype meta to understand field structure
		meta = frappe.get_meta("Dispatch Item")
		
		# Handle main document fields dynamically
		for fieldname, value in form_data.items():
			if fieldname == "name":
				continue  # Skip name field for updates
				
			# Check if this is a main document field
			if meta.has_field(fieldname):
				field = meta.get_field(fieldname)
				
				# Skip child table fields and attachment fields for now
				if field.fieldtype not in ["Table", "Attach", "Attach Image"]:
					doc.set(fieldname, value)

		# Handle child table data
		child_tables = {}
		
		# Parse child table data from form - handle both array format and bracket notation
		for key, value in form_data.items():
			# Handle direct child table arrays (like your JSON structure)
			if meta.has_field(key):
				field = meta.get_field(key)
				if field.fieldtype == "Table" and isinstance(value, list):
					child_tables[key] = {}
					for idx, row_data in enumerate(value):
						if row_data:
							child_tables[key][str(idx)] = row_data
			
			# Handle child table format like: purchase_number[0][purchase_number]
			elif '[' in key and ']' in key:
				# Extract table name, row index, and field name
				parts = key.split('[')
				if len(parts) >= 3:
					table_name = parts[0]
					row_index = parts[1].replace(']', '')
					field_name = parts[2].replace(']', '')
					
					if table_name not in child_tables:
						child_tables[table_name] = {}
					
					if row_index not in child_tables[table_name]:
						child_tables[table_name][row_index] = {}
					
					child_tables[table_name][row_index][field_name] = value

		# Process child tables
		for table_name, rows in child_tables.items():
			if meta.has_field(table_name):
				field = meta.get_field(table_name)
				if field.fieldtype == "Table":
					
					for row_index, row_data in rows.items():
						if not row_data:
							continue
							
						child_row = None
						
						# For updates, try to find existing row by name
						if is_update and "name" in row_data:
							existing_rows = getattr(doc, table_name, [])
							child_row = next((r for r in existing_rows if r.name == row_data["name"]), None)
						
						if child_row:
							# Update existing child row - only update provided fields
							for field_name, field_value in row_data.items():
								if field_name != "name":  # Don't update name field
									child_row.set(field_name, field_value)
							
							# Special handling for purchase_number table - update date_time
							if table_name == "purchase_number" and "purchase_number" in row_data:
								child_row.set("date_time", now_datetime())
						else:
							# Create new child row - only include provided fields
							new_row_data = {}
							for field_name, field_value in row_data.items():
								new_row_data[field_name] = field_value
							
							# Special handling for purchase_number table - add date_time
							if table_name == "purchase_number" and "purchase_number" in new_row_data:
								new_row_data["date_time"] = now_datetime()
							
							if new_row_data:
								doc.append(table_name, new_row_data)

		# Save or insert the document to generate name (required for attachments)
		if is_update:
			doc.save(ignore_permissions=True)
		else:
			doc.insert(ignore_permissions=True)
			name = doc.name

		# Handle file attachments dynamically
		if frappe.request.files:
			for file_key, uploaded_file in frappe.request.files.items():
				if uploaded_file and uploaded_file.filename:
					
					# Check if this is a main document attachment field
					if meta.has_field(file_key):
						field = meta.get_field(file_key)
						if field.fieldtype in ["Attach", "Attach Image"]:
							saved = save_file(uploaded_file.filename, uploaded_file.stream.read(), doc.doctype, doc.name, is_private=1)
							doc.set(file_key, saved.file_url)
					
					# Handle child table attachments (format: tablename_rowindex_fieldname)
					elif '_' in file_key:
						parts = file_key.split('_')
						if len(parts) >= 3:
							table_name = parts[0]
							row_index = parts[1]
							field_name = '_'.join(parts[2:])  # Join remaining parts for field name
							
							if meta.has_field(table_name):
								table_field = meta.get_field(table_name)
								if table_field.fieldtype == "Table":
									existing_rows = getattr(doc, table_name, [])
									if row_index.isdigit() and int(row_index) < len(existing_rows):
										child_row = existing_rows[int(row_index)]
										saved = save_file(uploaded_file.filename, uploaded_file.stream.read(), doc.doctype, doc.name, is_private=1)
										child_row.set(field_name, saved.file_url)

		# Set dispatch form as submitted
		# doc.dispatch_form_submitted = 1
		doc.save(ignore_permissions=True)

		frappe.db.commit()

		return {
			"status": "success",
			"message": "Dispatch Item submitted successfully.",
			"dis_name": f"{doc.name}"
		}

	except Exception as e:
		frappe.db.rollback()
		frappe.log_error(frappe.get_traceback(), "Dispatch Item Submit Error")
		return {
			"status": "error",
			"message": "Failed to submit Dispatch Item.",
			"error": str(e)
		}

@frappe.whitelist(allow_guest=True)
def full_data_dispatch_item(name):
	try:
		doc = frappe.get_doc("Dispatch Item", name)
		if not doc:
			return {
				"status": "error",
				"message": "Dispatch Item not found."
			}

		data = doc.as_dict()
		data["purchase_number"] = [row.as_dict() for row in doc.purchase_number]

		# Process item child table with attachment formatting
		data["items"] = []
		for row in doc.items:
			row_data = row.as_dict()

			for field in ["coa_document", "msds_document"]:
				if row.get(field):
					file_doc = frappe.get_doc("File", {"file_url": row.get(field)})
					row_data[field] = {
						"url": frappe.utils.get_url(file_doc.file_url),
						"name": file_doc.name,
						"file_name": file_doc.file_name
					}
				else:
					row_data[field] = {
						"url": "",
						"name": "",
						"file_name": ""
					}

			data["items"].append(row_data)

		# Handle top-level attachments
		for top_field in [
			"packing_list_attachment",
			"invoice_attachment",
			"commercial_attachment",
			"e_way_bill_attachment",
			"test_certificates_attachment"
		]:
			if doc.get(top_field):
				file_doc = frappe.get_doc("File", {"file_url": doc.get(top_field)})
				data[top_field] = {
					"url": frappe.utils.get_url(file_doc.file_url),
					"name": file_doc.name,
					"file_name": file_doc.file_name
				}
			else:
				data[top_field] = {
					"url": "",
					"name": "",
					"file_name": ""
				}

		return {
			"status": "success",
			"data": data
		}

	except Exception as e:
		frappe.log_error(frappe.get_traceback(), "Full Data Dispatch Item Error")
		return {
			"status": "error",
			"message": "Failed to fetch Dispatch Item data.",
			"error": str(e)
		}


@frappe.whitelist(allow_guest=True)
def submit_dispatch_item(data=None):
	try:
		# Handle FormData - get all form fields
		form_data = {}
		
		# Get all form fields from frappe.form_dict
		for key, value in frappe.form_dict.items():
			if key and value is not None and value != '':
				# Special handling for 'data' field containing JSON
				if key == "data":
					try:
						if isinstance(value, str):
							json_data = json.loads(value)
							form_data.update(json_data)
						else:
							form_data.update(value)
					except:
						form_data[key] = value
				else:
					form_data[key] = value
		
		# If data parameter is passed, merge it
		if data:
			if isinstance(data, str):
				data = json.loads(data)
			form_data.update(data)

		# Check if this is an update or create operation
		is_update = "name" in form_data and form_data["name"]

		if is_update:
			doc = frappe.get_doc("Dispatch Item", form_data["name"])
			name = doc.name
		else:
			doc = frappe.new_doc("Dispatch Item")

		# Get the doctype meta to understand field structure
		meta = frappe.get_meta("Dispatch Item")
		
		# Handle main document fields dynamically
		for fieldname, value in form_data.items():
			if fieldname == "name":
				continue  # Skip name field for updates
				
			# Check if this is a main document field
			if meta.has_field(fieldname):
				field = meta.get_field(fieldname)
				
				# Skip child table fields and attachment fields for now
				if field.fieldtype not in ["Table", "Attach", "Attach Image"]:
					doc.set(fieldname, value)

		# Handle child table data
		child_tables = {}
		
		# Parse child table data from form - handle both array format and bracket notation
		for key, value in form_data.items():
			# Handle direct child table arrays (like your JSON structure)
			if meta.has_field(key):
				field = meta.get_field(key)
				if field.fieldtype == "Table" and isinstance(value, list):
					child_tables[key] = {}
					for idx, row_data in enumerate(value):
						if row_data:
							child_tables[key][str(idx)] = row_data
			
			# Handle child table format like: purchase_number[0][purchase_number]
			elif '[' in key and ']' in key:
				# Extract table name, row index, and field name
				parts = key.split('[')
				if len(parts) >= 3:
					table_name = parts[0]
					row_index = parts[1].replace(']', '')
					field_name = parts[2].replace(']', '')
					
					if table_name not in child_tables:
						child_tables[table_name] = {}
					
					if row_index not in child_tables[table_name]:
						child_tables[table_name][row_index] = {}
					
					child_tables[table_name][row_index][field_name] = value

		# Process child tables
		for table_name, rows in child_tables.items():
			if meta.has_field(table_name):
				field = meta.get_field(table_name)
				if field.fieldtype == "Table":
					
					for row_index, row_data in rows.items():
						if not row_data:
							continue
							
						child_row = None
						
						# For updates, try to find existing row by name
						if is_update and "name" in row_data:
							existing_rows = getattr(doc, table_name, [])
							child_row = next((r for r in existing_rows if r.name == row_data["name"]), None)
						
						if child_row:
							# Update existing child row - only update provided fields
							for field_name, field_value in row_data.items():
								if field_name != "name":  # Don't update name field
									child_row.set(field_name, field_value)
							
							# Special handling for purchase_number table - update date_time
							if table_name == "purchase_number" and "purchase_number" in row_data:
								child_row.set("date_time", now_datetime())
						else:
							# Create new child row - only include provided fields
							new_row_data = {}
							for field_name, field_value in row_data.items():
								new_row_data[field_name] = field_value
							
							# Special handling for purchase_number table - add date_time
							if table_name == "purchase_number" and "purchase_number" in new_row_data:
								new_row_data["date_time"] = now_datetime()
							
							if new_row_data:
								doc.append(table_name, new_row_data)

		# Save or insert the document to generate name (required for attachments)
		if is_update:
			doc.save(ignore_permissions=True)
		else:
			doc.insert(ignore_permissions=True)
			name = doc.name

		# Handle file attachments dynamically
		if frappe.request.files:
			for file_key, uploaded_file in frappe.request.files.items():
				if uploaded_file and uploaded_file.filename:
					
					# Check if this is a main document attachment field
					if meta.has_field(file_key):
						field = meta.get_field(file_key)
						if field.fieldtype in ["Attach", "Attach Image"]:
							saved = save_file(uploaded_file.filename, uploaded_file.stream.read(), doc.doctype, doc.name, is_private=1)
							doc.set(file_key, saved.file_url)
					
					# Handle child table attachments (format: tablename_rowindex_fieldname)
					elif '_' in file_key:
						parts = file_key.split('_')
						if len(parts) >= 3:
							table_name = parts[0]
							row_index = parts[1]
							field_name = '_'.join(parts[2:])  # Join remaining parts for field name
							
							if meta.has_field(table_name):
								table_field = meta.get_field(table_name)
								if table_field.fieldtype == "Table":
									existing_rows = getattr(doc, table_name, [])
									if row_index.isdigit() and int(row_index) < len(existing_rows):
										child_row = existing_rows[int(row_index)]
										saved = save_file(uploaded_file.filename, uploaded_file.stream.read(), doc.doctype, doc.name, is_private=1)
										child_row.set(field_name, saved.file_url)

		# Set dispatch form as submitted
		doc.dispatch_form_submitted = 1
		doc.save(ignore_permissions=True)

		frappe.db.commit()

		return {
			"status": "success",
			"message": "Dispatch Item submitted successfully.",
			"dis_name": f"{doc.name}"
		}

	except Exception as e:
		frappe.db.rollback()
		frappe.log_error(frappe.get_traceback(), "Dispatch Item Submit Error")
		return {
			"status": "error",
			"message": "Failed to submit Dispatch Item.",
			"error": str(e)
		}
	
<<<<<<< HEAD
=======




	
>>>>>>> 0d378eaf
@frappe.whitelist(allow_guest=True)
def submit_child_dispatch_item(data):
	try:
		if isinstance(data, str):
			data = json.loads(data)

		doc = frappe.get_doc("Dispatch Item", data["name"])

		row_name = data.get("row_name")

		child_row = None
		if row_name:
			child_row = next((r for r in doc.items if r.name == row_name), None)

		if child_row:
			# Update existing row
			for key in [
				"po_number", "product_code", "product_name", "description", "quantity",
				"hsnsac", "uom", "rate", "amount", "dispatch_qty", "pending_qty",
				"coa_document", "msds_document"
			]:
				if key in data:
					child_row.set(key, data[key])
		else:
			# Append new row
			child_row = doc.append("items", {
				"po_number": data.get("po_number"),
				"product_code": data.get("product_code"),
				"product_name": data.get("product_name"),
				"description": data.get("description"),
				"quantity": data.get("quantity"),
				"hsnsac": data.get("hsnsac"),
				"uom": data.get("uom"),
				"rate": data.get("rate"),
				"amount": data.get("amount"),
				"dispatch_qty": data.get("dispatch_qty"),
				"pending_qty": data.get("pending_qty"),
				"coa_document": data.get("coa_document"),
				"msds_document": data.get("msds_document")
			})

		# Handle file uploads for this row
		for attach_field in ["coa_document", "msds_document"]:
			if attach_field in frappe.request.files:
				uploaded_file = frappe.request.files[attach_field]
				saved = save_file(
					uploaded_file.filename,
					uploaded_file.stream.read(),
					doc.doctype,
					doc.name,
					is_private=1
				)
				child_row.set(attach_field, saved.file_url)

		doc.save(ignore_permissions=True)
		frappe.db.commit()

		return {
			"status": "success",
			"message": "Child row processed successfully.",
			"row_name": child_row.name
		}

	except Exception as e:
		frappe.db.rollback()
		frappe.log_error(frappe.get_traceback(), "Child Dispatch Item Submit Error")
		return {
			"status": "error",
			"message": "Failed to process child dispatch item.",
			"error": str(e)
		}


# submit the dispatch item doc
@frappe.whitelist(allow_guest=True)
def submit_dispatch_item(data):
	try:
		if isinstance(data, str):
			data = json.loads(data)

		doc = frappe.get_doc("Dispatch Item", data.get("name"))

		if data.get("submit") == 1:
			doc.dispatch_form_submitted = 1

			for row in doc.purchase_number:
				if row.purchase_number:
					pur_team_email = frappe.db.get_value("Purchase Order", row.purchase_number, "email")
					if pur_team_email:
						frappe.sendmail(
							recipients=[pur_team_email],
							subject="Dispatch Item Submitted",
							message="""
								Dear Purchase Team,<br><br>
								A user has submitted a Dispatch Item.<br>
								Please review it and take necessary action.<br><br>
								Regards,<br>
								VMS Team
							""",
							now=True
						)

		doc.save(ignore_permissions=True)
		frappe.db.commit()

		return {
			"status": "success",
			"message": "Dispatch item submitted successfully.",
			"name": doc.name
		}

	except Exception as e:
		frappe.db.rollback()
		frappe.log_error(frappe.get_traceback(), "Dispatch Item Submit Error")
		return {
			"status": "error",
			"message": "Failed to process dispatch item.",
			"error": str(e)
		}


# list of purchase order based on vendor code and status
@frappe.whitelist(allow_guest=True)
def list_purchase_order(vendor_code):
	try:
		purchase_orders = frappe.get_all(
			"Purchase Order",
			filters={
				"status": ["in", [None, "", "Partial"]],
				"vendor_code": vendor_code
			},
			fields="*"
		)
		return {
			"status": "success",
			"data": purchase_orders,
			"purchase_orders": [po["name"] for po in purchase_orders]	
		}
	except Exception as e:
		frappe.log_error(frappe.get_traceback(), "List Purchase Order Error")
		return {
			"status": "error",
			"message": "Failed to fetch purchase orders.",
			"error": str(e)
		}
	












@frappe.whitelist(allow_guest=True)
def get_poitem_against_po(data):
	try:
		po_names = data.get("po_name")
		if not po_names:
			return {
				"status": "error",
				"message": "po_name is required"
			}
		
		if isinstance(po_names, str):
			po_names = [po_names]
		
		purchase_order_items = frappe.get_all(
			"Purchase Order Item",  
			filters={
				"parent": ["in", po_names]  
			},
			fields="*"  
		)
		
		purchase_orders = frappe.get_all(
			"Purchase Order",
			filters={
				"name": ["in", po_names]
			},
			fields="*"
		)
		
		return {
			"status": "success",
			"data": purchase_order_items,
			"purchase_orders": purchase_orders,
			"po_items_count": len(purchase_order_items)
		}
		
	except Exception as e:
		frappe.log_error(frappe.get_traceback(), "Get PO Items Error")
		return {
			"status": "error",
			"message": "Failed to fetch purchase order items.",
			"error": str(e)
		}
<|MERGE_RESOLUTION|>--- conflicted
+++ resolved
@@ -434,14 +434,7 @@
 			"error": str(e)
 		}
 	
-<<<<<<< HEAD
-=======
-
-
-
-
-	
->>>>>>> 0d378eaf
+
 @frappe.whitelist(allow_guest=True)
 def submit_child_dispatch_item(data):
 	try:
