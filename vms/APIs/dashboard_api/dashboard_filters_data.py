import frappe
from frappe.utils import today, get_first_day, get_last_day


@frappe.whitelist(allow_guest=False)
def filtering_total_vendor_details(page_no=None, page_length=None, company=None, refno=None, status=None, usr=None):
    try:
        if usr is None:
            usr = frappe.session.user
        elif usr != frappe.session.user:
            return {
                "status": "error",
                "message": "User mismatch or unauthorized access.",
                "code": 404
            }

        allowed_roles = {"Purchase Team", "Accounts Team", "Purchase Head", "QA Team", "QA Head"}
        user_roles = frappe.get_roles(usr)

        if not any(role in allowed_roles for role in user_roles):
            return {
                "status": "error",
                "message": "User does not have the required role.",
                "vendor_onboarding": []
            }

        # Base filters
        conditions = []
        values = {}

        if "Accounts Team" in user_roles:
            employee = frappe.get_doc("Employee", {"user_id": usr})
            company_list = [row.company_name for row in employee.company]

            if not company_list:
                return {
                    "status": "error",
                    "message": "No company records found in Employee.",
                    "vendor_onboarding": []
                }

            conditions.append("vo.company_name IN %(company_list)s")
            values["company_list"] = company_list

        else:
            team = frappe.db.get_value("Employee", {"user_id": usr}, "team")
            if not team:
                return {
                    "status": "error",
                    "message": "No Employee record found for the user.",
                    "vendor_onboarding": []
                }

            user_ids = frappe.get_all("Employee", filters={"team": team}, pluck="user_id")
            if not user_ids:
                return {
                    "status": "error",
                    "message": "No users found in the same team.",
                    "vendor_onboarding": []
                }

            conditions.append("vo.registered_by IN %(user_ids)s")
            values["user_ids"] = user_ids

        if company:
            conditions.append("vo.company_name = %(company)s")
            values["company"] = company

        if refno:
            conditions.append("vo.ref_no = %(refno)s")
            values["refno"] = refno

        if status:
            conditions.append("vo.onboarding_form_status = %(status)s")
            values["status"] = status

        filter_clause = " AND ".join(conditions)

        # Total count for pagination
        total_count = frappe.db.sql(f"""
            SELECT COUNT(*) AS count
            FROM `tabVendor Onboarding` vo
            WHERE {filter_clause}
        """, values)[0][0]

        # Pagination
        page_no = int(page_no) if page_no else 1
        page_length = int(page_length) if page_length else 5
        offset = (page_no - 1) * page_length
        values["limit"] = page_length
        values["offset"] = offset

        onboarding_docs = frappe.db.sql(f"""
            SELECT
                vo.name, vo.ref_no, vo.company_name, vo.vendor_name, vo.onboarding_form_status, vo.modified,
                vo.purchase_t_approval, vo.accounts_t_approval, vo.purchase_h_approval,
                vo.mandatory_data_filled, vo.purchase_team_undertaking, vo.accounts_team_undertaking, vo.purchase_head_undertaking,
                vo.form_fully_submitted_by_vendor, vo.sent_registration_email_link, vo.rejected, vo.data_sent_to_sap, vo.expired,
                vo.payee_in_document, vo.check_double_invoice, vo.gr_based_inv_ver, vo.service_based_inv_ver
            FROM `tabVendor Onboarding` vo
            WHERE {filter_clause}
            ORDER BY vo.modified DESC
            LIMIT %(limit)s OFFSET %(offset)s
        """, values, as_dict=True)

        return {
            "status": "success",
            "message": "Filtered records fetched.",
            "total_vendor_onboarding": onboarding_docs,
            "total_count": total_count,
            "page_no": page_no,
            "page_length": page_length
        }

    except Exception as e:
        frappe.log_error(frappe.get_traceback(), "Filtering Total Vendor Details API Error")
        return {
            "status": "error",
            "message": "Failed to filter vendor onboarding data.",
            "error": str(e),
            "vendor_onboarding": []
        }


@frappe.whitelist(allow_guest=True)
def approved_vendor_details(page_no=None, page_length=None, company=None, refno=None, usr=None):
    try:
        if not usr:
            usr = frappe.session.user

        # Always set status to Approved for this API
        status = "Approved"

        # Call reusable filter function
        result = filtering_total_vendor_details(
            page_no=page_no,
            page_length=page_length,
            company=company,
            refno=refno,
            status=status,
            usr=usr
        )

        if result.get("status") != "success":
            return result

        onboarding_docs = result.get("total_vendor_onboarding", [])

        # Enrich with company vendor codes
        for doc in onboarding_docs:
            ref_no = doc.get("ref_no")
            company_vendor = frappe.get_all(
                "Company Vendor Code",
                filters={"vendor_ref_no": ref_no},
                fields=["name", "company_code"]
            )

            enriched_codes = []
            for cvc in company_vendor:
                vendor_code_children = frappe.get_all(
                    "Vendor Code",
                    filters={"parent": cvc.name},
                    fields=["state", "gst_no", "vendor_code"]
                )
                enriched_codes.append({
                    "company_code": cvc.company_code,
                    "vendor_codes": vendor_code_children
                })

            doc["company_vendor_codes"] = enriched_codes

        return {
            "status": "success",
            "message": "Approved vendor onboarding records fetched successfully.",
            "approved_vendor_onboarding": onboarding_docs,
            "total_count": result.get("total_count"),
            "page_no": result.get("page_no"),
            "page_length": result.get("page_length")
        }

    except Exception as e:
        frappe.log_error(frappe.get_traceback(), "Approved Vendor Details API Error")
        return {
            "status": "error",
            "message": "Failed to fetch approved vendor onboarding data.",
            "error": str(e),
            "vendor_onboarding": []
        }


@frappe.whitelist(allow_guest=False)
def rejected_vendor_details(page_no=None, page_length=None, company=None, refno=None, usr=None):
    try:
        if not usr:
            usr = frappe.session.user

        # Always set status to Rejected for this API
        status = "Rejected"

        # Call reusable filter function
        result = filtering_total_vendor_details(
            page_no=page_no,
            page_length=page_length,
            company=company,
            refno=refno,
            status=status,
            usr=usr
        )

        if result.get("status") != "success":
            return result

        onboarding_docs = result.get("total_vendor_onboarding", [])

        return {
            "status": "success",
            "message": "Rejected vendor onboarding records fetched successfully.",
            "rejected_vendor_onboarding": onboarding_docs,
            "total_count": result.get("total_count"),
            "page_no": result.get("page_no"),
            "page_length": result.get("page_length")
        }

    except Exception as e:
        frappe.log_error(frappe.get_traceback(), "Rejected Vendor Details API Error")
        return {
            "status": "error",
            "message": "Failed to fetch rejected vendor onboarding data.",
            "error": str(e),
            "vendor_onboarding": []
        }


@frappe.whitelist(allow_guest=False)
def pending_vendor_details(page_no=None, page_length=None, company=None, refno=None, usr=None):
    try:
        if not usr:
            usr = frappe.session.user

        # Always set status to Pending for this API
        status = "Pending"

        # Call reusable filter function
        result = filtering_total_vendor_details(
            page_no=page_no,
            page_length=page_length,
            company=company,
            refno=refno,
            status=status,
            usr=usr
        )

        if result.get("status") != "success":
            return result

        onboarding_docs = result.get("total_vendor_onboarding", [])

        return {
            "status": "success",
            "message": "Pending vendor onboarding records fetched successfully.",
            "pending_vendor_onboarding": onboarding_docs,
            "total_count": result.get("total_count"),
            "page_no": result.get("page_no"),
            "page_length": result.get("page_length")
        }

    except Exception as e:
        frappe.log_error(frappe.get_traceback(), "Pending Vendor Details API Error")
        return {
            "status": "error",
            "message": "Failed to fetch pending vendor onboarding data.",
            "error": str(e),
            "vendor_onboarding": []
        }


@frappe.whitelist(allow_guest=False)
def expired_vendor_details(page_no=None, page_length=None, company=None, refno=None, usr=None):
    try:
        if not usr:
            usr = frappe.session.user

        # Always set status to Expired for this API
        status = "Expired"

        # Call reusable filter function
        result = filtering_total_vendor_details(
            page_no=page_no,
            page_length=page_length,
            company=company,
            refno=refno,
            status=status,
            usr=usr
        )

        if result.get("status") != "success":
            return result

        onboarding_docs = result.get("total_vendor_onboarding", [])

        return {
            "status": "success",
            "message": "Expired vendor onboarding records fetched successfully.",
            "expired_vendor_onboarding": onboarding_docs,
            "total_count": result.get("total_count"),
            "page_no": result.get("page_no"),
            "page_length": result.get("page_length")
        }

    except Exception as e:
        frappe.log_error(frappe.get_traceback(), "Expired Vendor Details API Error")
        return {
            "status": "error",
            "message": "Failed to fetch expired vendor onboarding data.",
            "error": str(e),
            "vendor_onboarding": []
        }

 
# apply a different query so cannot use the above filteration function
@frappe.whitelist(allow_guest=False)
def total_vendor_details(page_no=None, page_length=None, company=None, refno=None, usr=None):
    try:
        if not usr:
            usr = frappe.session.user

        allowed_roles = {"Purchase Team", "Accounts Team", "Purchase Head", "QA Team", "QA Head"}
        user_roles = frappe.get_roles(usr)

        if not any(role in allowed_roles for role in user_roles):
            return {
                "status": "error",
                "message": "User does not have the required role.",
                "vendor_onboarding": []
            }

        values = {}
        filters = []

        if "Accounts Team" in user_roles:
            employee = frappe.get_doc("Employee", {"user_id": usr})
            company_list = [row.company_name for row in employee.company]
            if not company_list:
                return {
                    "status": "error",
                    "message": "No company records found in Employee.",
                    "vendor_onboarding": []
                }
            filters.append("company_name IN %(company_list)s")
            values["company_list"] = company_list
        else:
            team = frappe.db.get_value("Employee", {"user_id": usr}, "team")
            if not team:
                return {
                    "status": "error",
                    "message": "No Employee record found for the user.",
                    "vendor_onboarding": []
                }
            user_ids = frappe.get_all("Employee", filters={"team": team}, pluck="user_id")
            if not user_ids:
                return {
                    "status": "error",
                    "message": "No users found in the same team.",
                    "vendor_onboarding": []
                }
            filters.append("registered_by IN %(user_ids)s")
            values["user_ids"] = user_ids

        if refno:
            filters.append("ref_no = %(refno)s")
            values["refno"] = refno

        if company:
            filters.append("company = %(company)s")
            values["company"] = company

        where_clause = " AND ".join(filters)

        page_no = int(page_no) if page_no else 1
        page_length = int(page_length) if page_length else 5
        offset = (page_no - 1) * page_length
        values.update({"limit": page_length, "offset": offset})

        total_count = frappe.db.sql(f"""
            SELECT COUNT(*)
            FROM (
                SELECT ref_no
                FROM `tabVendor Onboarding`
                WHERE {where_clause}
                GROUP BY ref_no
            ) AS temp
        """, values)[0][0]

        onboarding_docs = frappe.db.sql(f"""
            SELECT
                vo.name, vo.ref_no, vo.company_name, vo.company, vo.vendor_name, vo.onboarding_form_status,
                vo.purchase_t_approval, vo.accounts_t_approval, vo.purchase_h_approval,
                vo.mandatory_data_filled, vo.purchase_team_undertaking, vo.accounts_team_undertaking, vo.purchase_head_undertaking,
                vo.form_fully_submitted_by_vendor, vo.sent_registration_email_link, vo.rejected, vo.data_sent_to_sap, vo.expired,
                vo.payee_in_document, vo.check_double_invoice, vo.gr_based_inv_ver, vo.service_based_inv_ver,
                vo.creation, vo.modified
            FROM `tabVendor Onboarding` vo
            WHERE vo.creation = (
                SELECT MAX(vo2.creation)
                FROM `tabVendor Onboarding` vo2
                WHERE vo2.ref_no = vo.ref_no AND {where_clause}
            )
            ORDER BY vo.modified DESC
            LIMIT %(limit)s OFFSET %(offset)s
        """, values, as_dict=True)

        return {
            "status": "success",
            "message": "Total vendor onboarding records fetched successfully.",
            "total_vendor_onboarding": onboarding_docs,
            "total_count": total_count,
            "page_no": page_no,
            "page_length": page_length
        }

    except Exception as e:
        frappe.log_error(frappe.get_traceback(), "Total Vendor Details API Error")
        return {
            "status": "error",
            "message": "Failed to fetch total vendor onboarding data.",
            "error": str(e),
            "vendor_onboarding": []
        }


# need some checking for query records are not match 
# apply a different query so cannot use the above filteration function
@frappe.whitelist(allow_guest=False)
def current_month_vendor_details(page_no=None, page_length=None, company=None, refno=None, usr=None):
    try:
        if not usr:
            usr = frappe.session.user

        allowed_roles = {"Purchase Team", "Accounts Team", "Purchase Head", "QA Team", "QA Head"}
        user_roles = frappe.get_roles(usr)

        if not any(role in allowed_roles for role in user_roles):
            return {
                "status": "error",
                "message": "User does not have the required role.",
                "vendor_onboarding": []
            }

        start_date = get_first_day(today())
        end_date = get_last_day(today())

        values = {
            "start_date": start_date,
            "end_date": end_date
        }

        # Build filter clause
        filter_clause = "creation BETWEEN %(start_date)s AND %(end_date)s"

        if "Accounts Team" in user_roles:
            employee = frappe.get_doc("Employee", {"user_id": usr})
            company_list = [row.company_name for row in employee.company]
            if not company_list:
                return {
                    "status": "error",
                    "message": "No company records found in Employee.",
                    "vendor_onboarding": []
                }
            filter_clause += " AND company_name IN %(company_list)s"
            values["company_list"] = company_list
        else:
            team = frappe.db.get_value("Employee", {"user_id": usr}, "team")
            if not team:
                return {
                    "status": "error",
                    "message": "No Employee record found for the user.",
                    "vendor_onboarding": []
                }
            user_ids = frappe.get_all("Employee", filters={"team": team}, pluck="user_id")
            if not user_ids:
                return {
                    "status": "error",
                    "message": "No users found in the same team.",
                    "vendor_onboarding": []
                }
            filter_clause += " AND registered_by IN %(user_ids)s"
            values["user_ids"] = user_ids

        if company:
            filter_clause += " AND company_name = %(filter_company)s"
            values["filter_company"] = company
        if refno:
            filter_clause += " AND ref_no = %(filter_refno)s"
            values["filter_refno"] = refno

        # Pagination
        page_no = int(page_no) if page_no else 1
        page_length = int(page_length) if page_length else 5
        offset = (page_no - 1) * page_length
        values["limit"] = page_length
        values["offset"] = offset

        # Count query
        total_count = frappe.db.sql(f"""
            SELECT COUNT(*)
            FROM (
                SELECT ref_no
                FROM `tabVendor Onboarding`
                WHERE {filter_clause}
            ) AS temp
        """, values)[0][0]

        # Main query
        # onboarding_docs = frappe.db.sql(f"""
        #     SELECT
        #         vo.name, vo.ref_no, vo.company_name, vo.company, vo.vendor_name, vo.onboarding_form_status,
        #         vo.purchase_t_approval, vo.accounts_t_approval, vo.purchase_h_approval,
        #         vo.mandatory_data_filled, vo.purchase_team_undertaking, vo.accounts_team_undertaking, vo.purchase_head_undertaking,
        #         vo.form_fully_submitted_by_vendor, vo.sent_registration_email_link, vo.rejected, vo.data_sent_to_sap, vo.expired,
        #         vo.payee_in_document, vo.check_double_invoice, vo.gr_based_inv_ver, vo.service_based_inv_ver,
        #         vo.creation, vo.modified
        #     FROM `tabVendor Onboarding` vo
        #     INNER JOIN (
        #         SELECT ref_no, MAX(creation) AS max_creation
        #         FROM `tabVendor Onboarding`
        #         WHERE {filter_clause}
        #         GROUP BY ref_no
        #     ) latest ON vo.ref_no = latest.ref_no AND vo.creation = latest.max_creation
        #     ORDER BY vo.modified DESC
        #     LIMIT %(limit)s OFFSET %(offset)s
        # """, values, as_dict=True)

        onboarding_docs = frappe.db.sql(f"""
            SELECT
                vo.name, vo.ref_no, vo.company_name, vo.company, vo.vendor_name, vo.onboarding_form_status,
                vo.purchase_t_approval, vo.accounts_t_approval, vo.purchase_h_approval,
                vo.mandatory_data_filled, vo.purchase_team_undertaking, vo.accounts_team_undertaking, vo.purchase_head_undertaking,
                vo.form_fully_submitted_by_vendor, vo.sent_registration_email_link, vo.rejected, vo.data_sent_to_sap, vo.expired,
                vo.payee_in_document, vo.check_double_invoice, vo.gr_based_inv_ver, vo.service_based_inv_ver,
                vo.creation, vo.modified
            FROM `tabVendor Onboarding` vo
            WHERE vo.creation = (
                SELECT MAX(vo2.creation)
                FROM `tabVendor Onboarding` vo2
                WHERE vo2.ref_no = vo.ref_no AND {filter_clause}
            )
            ORDER BY vo.modified DESC
            LIMIT %(limit)s OFFSET %(offset)s
        """, values, as_dict=True)

        return {
            "status": "success",
            "message": "Vendor onboarding records for the current month fetched successfully.",
            "vendor_onboarding": onboarding_docs,
            "total_count": total_count,
            "page_no": page_no,
            "page_length": page_length
        }

    except Exception as e:
        frappe.log_error(frappe.get_traceback(), "Current Month Vendor Details API Error")
        return {
            "status": "error",
            "message": "Failed to fetch vendor onboarding data.",
            "error": str(e),
            "vendor_onboarding": []
        }







@frappe.whitelist(allow_guest=False)
def filtering_total_vendor_details_for_pending(page_no=None, page_length=None, company=None, refno=None, status=None, usr=None):
    try:
        if usr is None:
            usr = frappe.session.user
        elif usr != frappe.session.user:
            return {
                "status": "error",
                "message": "User mismatch or unauthorized access.",
                "code": 404
            }

        allowed_roles = {"Purchase Team", "Accounts Team", "Purchase Head", "QA Team", "QA Head"}
        user_roles = frappe.get_roles(usr)

        if not any(role in allowed_roles for role in user_roles):
            return {
                "status": "error",
                "message": "User does not have the required role.",
                "vendor_onboarding": []
            }

        # Base filters
        conditions = []
        values = {}
        employee = frappe.get_doc("Employee", {"user_id": usr})
        if "Accounts Team" in user_roles:
            employee = frappe.get_doc("Employee", {"user_id": usr})
            company_list = [row.company_name for row in employee.company]

            if not company_list:
                return {
                    "status": "error",
                    "message": "No company records found in Employee.",
                    "vendor_onboarding": []
                }

            conditions.append("vo.company_name IN %(company_list)s")
            values["company_list"] = company_list

        else:
            team = frappe.db.get_value("Employee", {"user_id": usr}, "team")
            if not team:
                return {
                    "status": "error",
                    "message": "No Employee record found for the user.",
                    "vendor_onboarding": []
                }

            user_ids = frappe.get_all("Employee", filters={"team": team}, pluck="user_id")
            if not user_ids:
                return {
                    "status": "error",
                    "message": "No users found in the same team.",
                    "vendor_onboarding": []
                }

            conditions.append("vo.registered_by IN %(user_ids)s")
            values["user_ids"] = user_ids

        if company:
            conditions.append("vo.company_name = %(company)s")
            values["company"] = company

        if refno:
            conditions.append("vo.ref_no = %(refno)s")
            values["refno"] = refno

        if status:
            conditions.append("vo.onboarding_form_status = %(status)s")
            values["status"] = status

<<<<<<< HEAD
        if "Accounts Team" in user_roles:
            conditions.append("vo.onboarding_form_status = 'Pending'")
            conditions.append("vo.purchase_head_undertaking = 1")

        elif "Purchase Head" in user_roles:
            conditions.append("vo.onboarding_form_status = 'Pending'")
            conditions.append("vo.purchase_team_undertaking = 1")

        elif "Purchase Team" in user_roles:
            conditions.append("vo.onboarding_form_status = 'Pending'")

        else:
            conditions.append("vo.onboarding_form_status = 'Pending'")
=======
        # if employee.designation == "Accounts Team":
        #     conditions.append("vo.purchase_head_undertaking =%(eligible)s")
           

        # if employee.designation == "Purchase Head":
        #     conditions.append("vo.purchase_team_undertaking =%(eligible)s")
           
>>>>>>> eb8b186d

        filter_clause = " AND ".join(conditions)

        # Total count for pagination
        total_count = frappe.db.sql(f"""
            SELECT COUNT(*) AS count
            FROM `tabVendor Onboarding` vo
            WHERE {filter_clause}
        """, values)[0][0]

        # Pagination
        page_no = int(page_no) if page_no else 1
        page_length = int(page_length) if page_length else 5
        offset = (page_no - 1) * page_length
        values["limit"] = page_length
        values["offset"] = offset

        onboarding_docs = frappe.db.sql(f"""
            SELECT
                vo.name, vo.ref_no, vo.company_name, vo.vendor_name, vo.onboarding_form_status, vo.modified,
                vo.purchase_t_approval, vo.accounts_t_approval, vo.purchase_h_approval,
                vo.mandatory_data_filled, vo.purchase_team_undertaking, vo.accounts_team_undertaking, vo.purchase_head_undertaking,
                vo.form_fully_submitted_by_vendor, vo.sent_registration_email_link, vo.rejected, vo.data_sent_to_sap, vo.expired,
                vo.payee_in_document, vo.check_double_invoice, vo.gr_based_inv_ver, vo.service_based_inv_ver
            FROM `tabVendor Onboarding` vo
            WHERE {filter_clause}
            ORDER BY vo.modified DESC
            LIMIT %(limit)s OFFSET %(offset)s
        """, values, as_dict=True)

        return {
            "status": "success",
            "message": "Filtered records fetched.",
            "pending_vendor_onboarding": onboarding_docs,
            "total_count": total_count,
            "page_no": page_no,
            "page_length": page_length
        }

    except Exception as e:
        frappe.log_error(frappe.get_traceback(), "Filtering Total Vendor Details API Error")
        return {
            "status": "error",
            "message": "Failed to filter vendor onboarding data.",
            "error": str(e),
            "vendor_onboarding": []
        }
<|MERGE_RESOLUTION|>--- conflicted
+++ resolved
@@ -644,7 +644,7 @@
             conditions.append("vo.onboarding_form_status = %(status)s")
             values["status"] = status
 
-<<<<<<< HEAD
+
         if "Accounts Team" in user_roles:
             conditions.append("vo.onboarding_form_status = 'Pending'")
             conditions.append("vo.purchase_head_undertaking = 1")
@@ -658,15 +658,7 @@
 
         else:
             conditions.append("vo.onboarding_form_status = 'Pending'")
-=======
-        # if employee.designation == "Accounts Team":
-        #     conditions.append("vo.purchase_head_undertaking =%(eligible)s")
-           
-
-        # if employee.designation == "Purchase Head":
-        #     conditions.append("vo.purchase_team_undertaking =%(eligible)s")
-           
->>>>>>> eb8b186d
+
 
         filter_clause = " AND ".join(conditions)
 
