--- conflicted
+++ resolved
@@ -272,7 +272,7 @@
             filters={"registered_by": ["in", user_ids], "onboarding_form_status": "Approved"}
         )
 
-<<<<<<< HEAD
+
 
         pending_vendor_count = []
         if "Purchase Head" in user_roles:
@@ -287,12 +287,7 @@
                 filters={"registered_by": ["in", user_ids], "onboarding_form_status": "Pending"}
             )
 
-=======
-        pending_vendor_count = frappe.db.count(
-            "Vendor Onboarding",
-            filters={"registered_by": ["in", user_ids], "onboarding_form_status": "Pending"}
-        )
->>>>>>> eb8b186d
+
 
         rejected_vendor_count = frappe.db.count(
             "Vendor Onboarding",
